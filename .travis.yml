language: python
python:
    - "2.7"
sudo: false
git:
  depth: 1
cache:
    directories:
        - "~/.platformio"

env:
    - PLATFORMIO_CI_SRC=examples/multisensor_print/
    - PLATFORMIO_CI_SRC=examples/simple_logging/
    - PLATFORMIO_CI_SRC=examples/logging_to_EnviroDIY/
before_install:
- git config --global user.email "sdamiano@stroudcenter.org"
- git config --global user.name "SRGDamia1"
install:
    - pip install -U platformio
    - pio upgrade
    - pio update
<<<<<<< HEAD
    - pio lib -g install https://github.com/EnviroDIY/Sodaq_DS3231.git
    - pio lib -g install https://github.com/SodaqMoja/RTCTimer
    - pio lib -g install https://github.com/EnviroDIY/PcInt_PCINT0.git
    - pio lib -g install https://github.com/EnviroDIY/SdFat.git
    - pio lib -g install https://github.com/EnviroDIY/SoftwareSerial_PCINT12.git
    - pio lib -g install https://github.com/Adafruit/Adafruit_ADS1X15.git
    - pio lib -g install https://github.com/EnviroDIY/Arduino-SDI-12.git#mayfly
    - pio lib -g install https://github.com/EnviroDIY/GPRSbee.git
=======
    - pio lib -g install https://github.com/EnviroDIY/Libraries.git#platformio
    - pio lib -g uninstall EnviroDIY_ModularSensors
>>>>>>> f694b92d
    - pio lib -g update
    - git rm library.json
script:
- platformio ci --lib="." --project-option="lib_ldf_mode = deep+" --board=mayfly<|MERGE_RESOLUTION|>--- conflicted
+++ resolved
@@ -19,19 +19,8 @@
     - pip install -U platformio
     - pio upgrade
     - pio update
-<<<<<<< HEAD
-    - pio lib -g install https://github.com/EnviroDIY/Sodaq_DS3231.git
-    - pio lib -g install https://github.com/SodaqMoja/RTCTimer
-    - pio lib -g install https://github.com/EnviroDIY/PcInt_PCINT0.git
-    - pio lib -g install https://github.com/EnviroDIY/SdFat.git
-    - pio lib -g install https://github.com/EnviroDIY/SoftwareSerial_PCINT12.git
-    - pio lib -g install https://github.com/Adafruit/Adafruit_ADS1X15.git
-    - pio lib -g install https://github.com/EnviroDIY/Arduino-SDI-12.git#mayfly
-    - pio lib -g install https://github.com/EnviroDIY/GPRSbee.git
-=======
     - pio lib -g install https://github.com/EnviroDIY/Libraries.git#platformio
     - pio lib -g uninstall EnviroDIY_ModularSensors
->>>>>>> f694b92d
     - pio lib -g update
     - git rm library.json
 script:
