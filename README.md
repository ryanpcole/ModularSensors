# ModularSensors

A "library" of sensors to give all sensors and variables a common interface of functions and returns and to make it very easy to iterate through and log data from many sensors and variables.  This library was written primarily for the [EnviroDIY Mayfly](https://envirodiy.org/mayfly/) but should be applicable to other Arduino based boards as well.  To use the full functionality of this library, you do need an AVR board with a "large" amount of RAM (in Arduino terms).  The processor on an Arduino UNO or similar board is unlikely to be able to handle all of the logger functionality, though it will be able to access individual sensors.  An Arduino Mega, Sodaq Mbili, or other similar boards should be able to use the full library.  To date, however, the EnviroyDIY Mayfly is the only board that has been tested.

Each sensor is implemented as a subclass of the "Sensor" class contained in "SensorBase.h".  Each variable is separately implemented as a subclass of the "Variable" class contained in "VariableBase.h".  The variables are tied to the sensor using an "[Observer](https://en.wikipedia.org/wiki/Observer_pattern)" software pattern.

To use a sensor and variable in your sketch, you must separately include xxx.h for each sensor you intend to use.  While this may force you to write many more include statements, it makes the library lighter weight by not requiring you to install the functions and dependencies for every sensor when only one is needed.

#### Contents:
- [Basic Senor and Variable Functions](#Basic)
    - [Individual Sensors Code Examples](#individuals)
- [Grouped Sensor Functions](#Grouped)
    - [VariableArray Code Examples](#ArrayExamples)
- [Logger Functions](#Logger)
    - [Logger Code Examples](#LoggerExamples)
- Available Sensors
    - [EnviroDIY Mayfly Onboard Sensors](#MayflyOnboard)
    - [MaxBotix MaxSonar](#MaxBotix)
    - [Campbell Scientific OBS-3+](#OBS3)
    - [Decagon Devices 5TM](#5TM)
    - [Decagon Devices CTD-10](#CTD)
    - [Decagon Devices ES-2](#ES2)
<<<<<<< HEAD
    - [Maxim DS18 Temperature Probes](#DS18)
=======
    - [AOSong AM2315](#AM2315)
>>>>>>> 58545d57


## <a name="Basic"></a>Basic Senor and Variable Functions

### Functions Available for Each Sensor
- **Constructor** - Each sensor has a unique constructor, the exact format of which is dependent on the indidual sensor.
- **getSensorName()** - This gets the name of the sensor and returns it as a string.
- **getSensorLocation()** - This returns the data pin or other sensor installation information as a string.  This is the location where the sensor is connected to the data logger, NOT the position of the sensor in the environment.
- **setup()** - This "sets up" the sensor - setting up serial ports, etc required for the given sensor.  This must always be called for each sensor within the "setup" loop of your Arduino program _before_ calling the variable setup.
- **getStatus()** - This returns the current status of the sensor as an interger, if the sensor has some way of giving it to you (most do not.)
- **printStatus()** - This returns the current status of the sensor as a readable String.
- **sleep()** - This puts the sensor to sleep, often by stopping the power.  Returns true.
- **wake()** - This wakes the sensor up and sends it power.  Returns true.
- **update()** - This updates the sensor values and returns true when finished.  For digital sensors with a single infomation return, this only needs to be called once for each sensor, even if there are multiple variable subclasses for the sensor.

### Functions for Each Variable
- **Constructor** - Every variable requires a pointer to its parent sensor as part of the constructor.
- **getVarName()** - This returns the variable's name using http://vocabulary.odm2.org/variablename/ as a string.
- **getVarUnit()** - This returns the variable's unit using http://vocabulary.odm2.org/units/ as a string.
- **setup()** - This "sets up" the variable - attaching it to its parent sensor.  This must always be called for each sensor within the "setup" loop of your Arduino program _after_ calling the sensor setup.
- **getValue()** - This returns the current value of the variable as a float.  You should call the update function before calling getValue.  As a backup, if the getValue function sees that the update function has not been called within the last 60 seconds, it will re-call it.
- **getValueString()** - This is identical to getValue, except that it returns a string with the proper precision available from the sensor.

### <a name="individuals"></a>Examples Using Individual Sensor and Variable Functions
To access and get values from a sensor, you must create an instance of the sensor class you are interested in using its constuctor.  Each variable has different parameters that you must specify; these are described below within the section for each sensor.  You must then create a new instance for each _variable_, and reference a pointer to the parent sensor in the constructor.  Many variables can (and should) call the same parent sensor.  The variables are specific to the individual sensor because each sensor collects data and returns data in a unique way.  The constructors are all best called outside of the "setup()" or "loop()" functions.  The setup functions are then called (sensor, then variables) in the main "setup()" function and the update() and getValues() are called in the loop().  A very simple program to get data from a Decagon CTD might be something like:

```cpp
#include <DecagonCTD.h>
const char *CTDSDI12address = "1";  // The SDI-12 Address of the CTD
const int numberReadings = 10;  // The number of readings to average
const int SDI12Data = 7;  // The pin the CTD is attached to
const int SDI12Power = 22;  // The sensor power pin (use -1 if not applicable)
DecagonCTD ctd(*CTDSDI12address, SDI12Power, SDI12Data, numberReadings);
DecagonCTD_Cond cond(&ctd);  // The ampersand (&) *must* be included
DecagonCTD_Temp temp(&ctd);
DecagonCTD_Depth depth(&ctd);

setup()
{
    // Start the primary serial connection
    Serial.begin(SERIAL_BAUD);

    // Set up the sensor and variables
    ctd.setup();
    cond.setup();
    temp.setup();
    depth.setup();
}

loop()
{
    ctd.update();
    Serial.print("Current conductivity: ");
    Serial.println(cond.getValue());
    Serial.print("Current temperature: ");
    Serial.println(temp.getValue());
    Serial.print("Current water depth: ");
    Serial.println(depth.getValue());
    delay(15000);
}
```

The "[single_sensor](https://github.com/EnviroDIY/ModularSensors/tree/DS18B20/examples/single_sensor)" example in the examples folder shows the same functionality for a MaxBotix Ultrasonic Range Finder.

## <a name="Grouped"></a>Grouped Sensor Functions
Having a unified set of functions to access many sensors allows us to quickly poll through a list of sensors to get all results quickly.  To this end, "VariableArray.h" adds the a class "VariableArray" that with the functions to use on an array of pointers to variable objects.

### Functions Available for a VariableArray Object:
- **init(int variableCount, Variable variableList[])** - This initializes the variable array.  This must be called in the setup() function.  Note that the objects in the variable list must be pointers, not the variable objects themselves.
- **getVariableCount()** - Simply returns the number of variables.
- **getSensorCount()** - Teturns the number of independent sensors.  This will often be different from the number of variables because many sensors can return multiple variables.
- **setupSensors()** - This sets up all of the variables in the array and their respective sensors by running all of their setup() functions.  If a sensor doesn't respond to its setup command, the command is called 5 times in attempt to make a connection.  If all sensors are set up sucessfully, returns true.
- **sensorsSleep()** - This puts all sensors to sleep (ie, cuts power), skipping repeated sensors.  Returns true.
- **sensorsWake()** - This wakes all sensors (ie, gives power), skipping repeated sensors.  Returns true.
- **updateAllSensors()** - This updates all sensor values, skipping repeated sensors.  Returns true.  Does NOT return any values.
- **printSensorData(Stream stream)** - This prints curent sensor values along with metadata to a stream (either hardware or software serial).  By default, it will print to the first Serial port.  Note that the input is a pointer to a stream instance so to use a hardware serial instance you must use the ampersand before the serial name (ie, &Serial1).
- **generateSensorDataCSV()** - This returns an Arduino String containing comma separated list of sensor values.  This string does _NOT_ contain a timestamp of any kind.

### <a name="ArrayExamples"></a>VariableArray Examples:

To use the VariableArray module, you must first create the array of pointers.  This must be done outside of the setup() or loop() functions.  Remember that you must create a new instance for each _variable_, and each sensor.  All functions will be called on the variables in the order they appear in the list.  The functions for sensors will be called in the order that the last variable listed for that sensor appears

```cpp
Variable *variableList[] = {
    new Sensor1_Variable1(&parentSensor1),
    new Sensor1_Variable2(&parentSensor1),
    new Sensor2_Variable1(&parentSensor2),
    ...
    new SensorX_VariableX(&parentSensorx)
};
int variableCount = sizeof(variableList) / sizeof(variableList[0]);
VariableArray sensors;
```

Once you have created the array of pointers, you can initialize the VariableArray module and setup all of the sensors at once in the setup function:

```cpp
// Initialize the sensor array;
sensors.init(variableCount, variableList);
// Set up all the sensors
sensors.setupSensors();
```

You can then get values or variable names for all of the sensors within the loop with calls like:

```cpp
// Update the sensor value(s)
sensors.updateAllSensors();
// Print the data to the screen
sensors.printSensorData();
```


## <a name="Logger"></a>Logger Functions
Our main reason to unify the output from many sensors is to easily log the data to an SD card and to send it to the any other live streaming data receiver, like the [EnviroDIY data portal](http://data.envirodiy.org/).  There are several modules available to use with the sensors to log data and stream data:  LoggerBase.h, LoggerEnviroDIY.h, and ModemSupport.h.  The classes Logger (in LoggerBase.h) is a sub-class of VariableArray and LoggerEnviroDIY (in LoggerEnviroDIY.h) is in-turn a sub-class logger.   They contain all of the functions available to a VariableArray as described above.  The Logger class adds the abilities to communicate with a DS3231 real time clock, to put the board into deep sleep between readings to conserver power, and to write the data from the sensors to a csv file on a connected SD card.  The LoggerEnviroDIY class uses ModemSupport.h to add the ability to properly format and send data to the [EnviroDIY data portal](http://data.envirodiy.org/).

Both logger modules depend on the [Sodaq](https://github.com/SodaqMoja/Sodaq_DS3231) or [EnviroDIY DS-3231](https://github.com/EnviroDIY/Sodaq_DS3231) (for clock control), the [EnviroDIY modified version of Sodaq's pin change interrupt library](https://github.com/EnviroDIY/PcInt_PCINT0) (for waking the processor from clock alarms), the AVR sleep library (for low power sleeping), and the [SdFat library](https://github.com/greiman/SdFat) for communicating with the SD card.  The LoggerEnviroDIY has the additional dependency of the [EnviroDIY version of the TinyGSM library](https://github.com/EnviroDIY/TinyGSM) for internet connectivity.  The ModemSupport module is essentially a wrapper for TinyGSM which adds quick functions for turning modem on and off.

### Functions Available for a Logger Object:
Timezone functions:
- **setTimeZone(int timeZone)** - Sets the timezone that you wish data to be logged in (in +/- hours from UTC).  _This must always be set!_
- **setTZOffset(int offset)** - This sets the offset between the built-in clock and the timezone the data should be logged in.  If your RTC is set in UTC and your logging timezone is EST, this should be -5.  If your RTC is set in EST and your timezone are both EST this does not need to be called.
A note about timezones:  It is possible to create multiple logger objects in your code if you want to log different sensors at different intervals, but every logger object will always have the same timezone and timezone offset.  If you attempt to call these functions more than once for different loggers, whatever value was called last will apply to every logger.

Setup and initialization functions:
- **init(int SDCardPin, int interruptPin, int variableCount, Sensor variableList[], float loggingIntervalMinutes, const char loggerID = 0)** - Initializes the logger object.  Must happen within the setup function.  Note that the variableList[], loggerID are all pointers.
- **setAlertPin(int ledPin)** - Optionally sets a pin to put out an alert that a measurement is being logged.  This should be a pin with a LED on it.

Functions to access the clock in proper format and time zone:
- **getNow()** - This gets the current epoch time (unix timestamp - number of seconds since Jan 1, 1970) and corrects it for the specified logger time zone offset.
- **formatDateTime_ISO8601(DateTime dt)** - Formats a DateTime object into an ISO8601 formatted Arduino String.
- **formatDateTime_ISO8601(uint32_t unixTime)** - Formats a unix timestamp into an ISO8601 formatted Arduino String.
- **checkInterval()** - This returns true if the current time is an even iterval of the logging interval, otherwise false.  This uses getNow() to get the curernt time.
- **markTime()** - This sets variables for the date/time - this is needed so that all data outputs (SD, EnviroDIY, serial printing, etc) print the same time for updating the sensors - even though the routines to update the sensors and to output the data may take several seconds.  It is not currently possible to output the instantaneous time an individual sensor was updated, just a single marked time.  By custom, this should be called before updating the sensors, not after.  If you do not call this function before saving or sending data, there will be no timestamps associated with your data.  This is called every time the checkInterval() function is run.


Functions for the sleep modes:
- **setupSleep()** - Sets up the sleep mode and interrupts to wake it back up.  This should be called in the setup function.
- **systemSleep()** - Puts the system into deep sleep mode.  This should be called at the very end of the loop function.  Please keep in mind that this does NOT call the wake and sleep functions of the sensors themselves; you must call those separately.  (This separation is for timing reasons.)

Functions for logging data:
- **setFileName(fileName)** - This sets a specifid file name for data to be saved as, if you want to decide on it in advance.  Note that you must include the file extention (ie., '.txt') in the file name.  If you do not call the setFileName function with a specific name, a csv file name will automatically be generated from the logger id and the current date.
- **getFileName()** - This returns the current filename as an Arduino String.
- **setupLogFile()** - This creates a file on the SD card and writes a header to it.  It also sets the "file created" time stamp.
- **logToSD(String rec)** - This writes a data line containing "rec" the the SD card and sets the "file modified" timestamp.  
- **generateFileHeader()** - This returns and Aruduino String with a comma separated list of headers for the csv.  The headers will be ordered based on the order variables are listed in the array fed to the init function.
- **generateSensorDataCSV()** - This returns an Arduino String containing the time and a comma separated list of sensor values.  The data will be ordered based on the order variables are listed in the array fed to the init function.

Convience functions to do it all:
- **begin()** - Starts the logger.  Must be in the setup function.
- **log()** - Logs data, must be the entire content of the loop function.

### Additional Functions Available for a LoggerEnviroDIY Object:
Sending data to EnviroDIY depends on having some sort of modem or internet connection.  In our case, we're using "ModemSupport" bit of this library, which is essentially a wrapper for [TinyGSM](https://github.com/EnviroDIY/TinyGSM), to interface with the modem.  To make this work, you must add one of these lines _to the very top of your sketch_:
```cpp
// Select your modem chip, comment out all of the others
// #define TINY_GSM_MODEM_SIM800  // Select for anything using a SIM800, SIM900, or varient thereof: Sodaq GPRSBees, Microduino GPRS chips, Adafruit Fona, etc
// #define TINY_GSM_MODEM_A6  // Select for A6 or A7 chips
// #define TINY_GSM_MODEM_M590
// #define TINY_GSM_MODEM_ESP8266  // Select for an ESP8266 using the DEFAULT AT COMMAND FIRMWARE
#define TINY_GSM_MODEM_XBEE  // Select for Digi brand XBee's, including WiFi or LTE-M1
```
Any of the above modems types/chips should work, though only a SIM800 and WiFiBee have been tested to date.  If you would prefer to use a library of your own for controlling your modem, just omit the define statemnts.  In this case, the GSM library and modem support modules will not be imported and you will lose the postDataEnviroDIY() and log() functions.

These three functions set up the required registration token, sampling feature uuid, and time series uuids for the EnviroDIY streaming data loader API.  **All three** functions must be called before calling any of the other EnviroDIYLogger functions.  All of these values can be obtained after registering at http://data.envirodiy.org/.  You must call these functions to be able to get proper JSON data for EnviroDIY, even without the modem support.
- **setToken(const char registrationToken)** - Sets the registration token to access the EnviroDIY streaming data loader API.  Note that the input is a pointer to the registrationToken.
- **setSamplingFeature(const char samplingFeature)** - Sets the GUID of the sampling feature.  Note that the input is a pointer to the samplingFeature.
- **setUUIDs(const char UUIDs[])** - Sets the time series UUIDs.  Note that the input is an array of pointers.  The order of the UUIDs in this array **must match exactly** with the order of the coordinating variable in the variableList.

After registering the tokens, set up your modem using one of these two commands, depending on whether you are using cellular or WiFi communication:
- **modem.setupModem(Stream modemStream, int vcc33Pin, int status_CTS_pin, int onoff_DTR_pin, DTRSleepType sleepType, const char APN)** - Sets up the internet communcation with a cellular modem.  Note that the modemStream and APN should be pointers.  Use -1 for any pins that are not connected.
- **modem.setupModem(Stream modemStream, int vcc33Pin, int status_CTS_pin, int onoff_DTR_pin, DTRSleepType sleepType, const char ssid, const char pwd)** - Sets up the internet communcation with a WiFi modem.  Note that the modemStream, ssid, and password should be pointers.  Use -1 for any pins that are not connected.
- The _DTRSleepType_ controls how the modem is put to sleep between readings.  Use "held" if the DTR pin is held HIGH to keep the modem awake, as with a Sodaq GPRSBee rev6.  Use "pulsed" if the DTR pin is pulsed high and then low to wake the modem up, as with an Adafruit Fona or Sodaq GPRSBee rev4.  Use "reverse" if the DTR pin is held LOW to keep the modem awake, as with all XBees.  Use "always_on" if you do not want the library to control the modem power and sleep.

Within the loop, these two functions will then format and send out data:
- **generateSensorDataJSON()** - Generates a properly formatted JSON string to go to the EnviroDIY streaming data loader API.
- **postDataEnviroDIY()** - Creates proper headers and sends data to the EnviroDIY data portal.  Depends on the modem support module.  Returns an HTML response code.

### <a name="LoggerExamples"></a>Logger Examples:

To set up logging, you must first include the appropriate logging module and create a new logger instance.  This must happen outside of the setup and loop functions:

```cpp
// Import Logger Module
#include <LoggerBase.h>
// Create a new logger instance
Logger logger;
```

--OR--

```cpp
// Import Logger Module
#include <LoggerEnviroDIY.h>
// Create a new logger instance
LoggerEnviroDIY EnviroDIYLogger;
```

_Within the setup function_, you must then initialize the logger and then run the logger setup.  For the EnviroDIY logger, you must also set up the communication.  (Please note that these are show with default values.):

```cpp
// Set the time zone and offset from the RTC
logger.setTimeZone(timeZone);
logger.setTZOffset(offset);
// Initialize the logger;
logger.init(SDCardPin, interruptPin, variableCount, variableList[], loggingIntervalMinutes, loggerID);
// OPTIONAL - specify a pin to give an alert when a measurement is taken
// This should generally be a pin with an LED
setAlertPin(int ledPin);
// Begin the logger;
logger.begin();
```

--OR--

```cpp
// Set the time zone and offset from the RTC
EnviroDIYLogger.setTimeZone(timeZone);
EnviroDIYLogger.setTZOffset(offset);
// Initialize the logger;
EnviroDIYLogger.init(SDCardPin, interruptPin, variableCount, variableList[], loggingIntervalMinutes, loggerID);
// OPTIONAL - specify a pin to give an alert when a measurement is taken
// This should generally be a pin with an LED
setAlertPin(ledPin);
// Set up the communication with EnviroDIY
EnviroDIYLogger.setToken(registrationToken);
EnviroDIYLogger.setSamplingFeature(samplingFeature);
EnviroDIYLogger.setUUIDs(UUIDs[]);
EnviroDIYLogger.modem.setupModem(modemStream, vcc33Pin, status_CTS_pin, onoff_DTR_pin, sleepType, APN);
// Run the logger setup;
EnviroDIYLogger.begin();
```

_Within the main loop function_, all logging and sending of data can be done using a single program line.  Because the built-in log functions already handle sleeping and waking the board processor, **there cannot be nothing else within the loop function.**
```cpp
void loop()
{
    logger.log();
}
```

--OR--

```cpp
void loop()
{
    EnviroDIYLogger.log();
}
```
If you would like to do other things within the loop function, you should access the component logging functions individually instead of using the short-cut functions.  In this case, here are some guidelines for writing a loop function:
- If you want to log on an even interval, use "if (checkInterval()" to verify the interval time.
- Call the markTime() function before printing/sending/saving any data that you want associate with a timestamp.
- Update all the sensors in your VariableArray together with updateAllSensors().
- Immediately after running updateAllSensors(), put sensors to sleep to save power with sensorsSleep().
- After updating the sensors, then call any functions you want to send/print/save data.
- Finish by putting the logger back to sleep, if desired, with systemSleep().


## Available sensors

#### <a name="MayflyOnboard"></a>Mayfly Onboard Sensors

The version of the Mayfly is required as input (ie, "v0.3" or "v0.4" or "v0.5")  You must have the [Sodaq](https://github.com/SodaqMoja/Sodaq_DS3231) or [EnviroDIY DS-3231](https://github.com/EnviroDIY/Sodaq_DS3231) library installed to use this sensor.

The main constuctor for the sensor object is:

```cpp
#include <MayflyOnboardSensors.h>
EnviroDIYMayfly mayfly(MFVersion);
```

The three available variables are:

```cpp
EnviroDIYMayfly_Temp(&mayfly);
EnviroDIYMayfly_Batt(&mayfly);
EnviroDIYMayfly_FreeRam(&mayfly);
```

#### <a name="MaxBotix"></a>[MaxBotix MaxSonar](http://www.maxbotix.com/Ultrasonic_Sensors/High_Accuracy_Sensors.htm) - HRXL MaxSonar WR or WRS Series with TTL Outputs

The power/excite pin, digital data pin, and trigger are needed as input.  (Use -1 for the trigger if you do not have it connected.)  You must have the [EnviroDIY modified version of SoftwareSerial](https://github.com/EnviroDIY/SoftwareSerial_PCINT12/) installed to use this sensor.  This modified version is needed so there are no pin change interrupt conflicts with the SDI-12 library or the software pin change interrupt library used to wake the clock.  Because of this, the MaxBotix must be installed on a digital pin that depends on pin change interrupt vector 1 or 2.  On the Mayfly, the empty pins in this range are pins D10, D11, and D18.  (Changing the solder jumper options on the back of the board may eliminate D18 as a possibility.)

The main constuctor for the sensor object is:

```cpp
#include <MaxBotixSonar.h>
MaxBotixSonar sonar(SonarPower, SonarData, SonarTrigger);
```

The single available variable is:

```cpp
MaxBotixSonar_Range(&sonar);
```

#### <a name="OBS3"></a>[Campbell Scientific OBS-3+](https://www.campbellsci.com/obs-3plus)

The power pin, analog data pin, and calibration values _in Volts_ for Ax^2 + Bx + C are required as inputs and the sensor must be attached to a TI ADS1115 ADD converter (such as on the first four analog pins of the Mayfly).  You must have the [Adafruit ADS1X15 library](https://github.com/Adafruit/Adafruit_ADS1X15/) installed to use this sensor.

Note that to access both the high and low range returns, two instances must be created, one at the low range return pin and one at the high pin.

The main constuctor for the sensor object is (called once each for high and low range):

```cpp
#include <CampbellOBS3.h>
CampbellOBS3 osb3low(OBS3Power, OBSLowPin, OBSLow_A, OBSLow_B, OBSLow_C);
CampbellOBS3 osb3high(OBS3Power, OBSHighPin, OBSHigh_A, OBSHigh_B, OBSHigh_C);
```

The single available variable is (called once each for high and low range):

```cpp
CampbellOBS3_Turbidity(&osb3low);
CampbellOBS3_Turbidity(&osb3high);
```

#### <a name="5TM"></a>[Decagon Devices 5TM](https://www.decagon.com/en/soils/volumetric-water-content-sensors/5tm-vwc-temp/) Soil Moisture and Temperature Sensor

<<<<<<< HEAD
The SDI-12 address of the sensor, the power pin, the data pin, and a number of distinct readings to average are required as inputs.  To find or change the SDI-12 address of your sensor, load and run example [b_address_change](https://github.com/EnviroDIY/Arduino-SDI-12/tree/master/examples/b_address_change) within the SDI-12 library.  You must have the [EnviroDIY Arduino SDI-12 library](https://github.com/EnviroDIY/Arduino-SDI-12/tree/mayfly) that has been modified to only use PCInt3 installed to use this sensor.  This modified version is needed so there are no pin change interrupt conflicts with the SoftwareSerial library or the software pin change interrupt library used to wake the clock.  Because of this, the 5TM (and all SDI-12 based sensors) must be installed on on of the digital pins that depends on pin change interrupt vector 3.  On the Mayfly, the empty pins in this range are pins D4, D5, D6, and D7.  At this time, only a single 5TM soil moisture probe can used with this library.
=======
The SDI-12 address of the sensor, the power pin, the data pin, and a number of distinct readings to average are required as inputs.  You must have the [EnviroDIY Arduino SDI-12 library](https://github.com/EnviroDIY/Arduino-SDI-12/tree/mayfly) that has been modified to only use PCInt3 installed to use this sensor.  This modified version is needed so there are no pin change interrupt conflicts with the SoftwareSerial library or the software pin change interrupt library used to wake the clock.  Because of this, the 5TM (and all SDI-12 based sensors) must be installed on on of the digital pins that depends on pin change interrupt vector 3.  On the Mayfly, the empty pins in this range are pins D4, D5, D6, and D7.

The main constuctor for the sensor object is:

```cpp
#include <Decagon5TM.h>
Decagon5TM fivetm(TMSDI12address, SDI12Power, SDI12Data, numberReadings);
```
>>>>>>> 58545d57

The three available variables are:

```cpp
Decagon5TM_Ea(&fivetm);
Decagon5TM_Temp(&fivetm);
Decagon5TM_VWC(&fivetm);
```

#### <a name="CTD"></a>[Decagon Devices CTD-5 or  CTD-10](https://www.decagon.com/en/hydrology/water-level-temperature-electrical-conductivity/ctd-10-sensor-electrical-conductivity-temperature-depth/) Electrical Conductivity, Temperature, and Depth Sensor

<<<<<<< HEAD
The SDI-12 address of the sensor, the power pin, the data pin, and a number of distinct readings to average are required as inputs.  To find or change the SDI-12 address of your sensor, load and run example [b_address_change](https://github.com/EnviroDIY/Arduino-SDI-12/tree/master/examples/b_address_change) within the SDI-12 library.  You must have the [EnviroDIY Arduino SDI-12 library](https://github.com/EnviroDIY/Arduino-SDI-12/tree/mayfly) that has been modified to only use PCInt3 installed to use this sensor.  This modified version is needed so there are no pin change interrupt conflicts with the SoftwareSerial library or the software pin change interrupt library used to wake the clock.  Because of this, the 5TM (and all SDI-12 based sensors) must be installed on on of the digital pins that depends on pin change interrupt vector 3.  On the Mayfly, the empty pins in this range are pins D4, D5, D6, and D7.  At this time, only a single CTD can used with this library.
=======
The SDI-12 address of the sensor, the power pin, the data pin, and a number of distinct readings to average are required as inputs.  You must have the [EnviroDIY Arduino SDI-12 library](https://github.com/EnviroDIY/Arduino-SDI-12/tree/mayfly) that has been modified to only use PCInt3 installed to use this sensor.  This modified version is needed so there are no pin change interrupt conflicts with the SoftwareSerial library or the software pin change interrupt library used to wake the clock.  Because of this, the 5TM (and all SDI-12 based sensors) must be installed on on of the digital pins that depends on pin change interrupt vector 3.  On the Mayfly, the empty pins in this range are pins D4, D5, D6, and D7.

The main constuctor for the sensor object is:
>>>>>>> 58545d57

```cpp
#include <DecagonCTD.h>
DecagonCTD ctd(CTDSDI12address, SDI12Power, SDI12Data, numberReadings);
```

The three available variables are:

```cpp
DecagonCTD_Cond(&ctd);
DecagonCTD_Temp(&ctd);
DecagonCTD_Depth(&ctd);
```

#### <a name="ES2"></a>[Decagon Devices ES-2](http://www.decagon.com/en/hydrology/water-level-temperature-electrical-conductivity/es-2-electrical-conductivity-temperature/) Electrical Conductivity Sensor

<<<<<<< HEAD
The SDI-12 address of the sensor, the power pin, the data pin, and a number of distinct readings to average are required as inputs.  To find or change the SDI-12 address of your sensor, load and run example [b_address_change](https://github.com/EnviroDIY/Arduino-SDI-12/tree/master/examples/b_address_change) within the SDI-12 library.  You must have the [EnviroDIY Arduino SDI-12 library](https://github.com/EnviroDIY/Arduino-SDI-12/tree/mayfly) that has been modified to only use PCInt3 installed to use this sensor.  This modified version is needed so there are no pin change interrupt conflicts with the SoftwareSerial library or the software pin change interrupt library used to wake the clock.  Because of this, the 5TM (and all SDI-12 based sensors) must be installed on on of the digital pins that depends on pin change interrupt vector 3.  On the Mayfly, the empty pins in this range are pins D4, D5, D6, and D7.  At this time, only a single ES2 conductivity sensor can used with this library.
=======
The SDI-12 address of the sensor, the power pin, the data pin, and a number of distinct readings to average are required as inputs.  You must have the [EnviroDIY Arduino SDI-12 library](https://github.com/EnviroDIY/Arduino-SDI-12/tree/mayfly) that has been modified to only use PCInt3 installed to use this sensor.  This modified version is needed so there are no pin change interrupt conflicts with the SoftwareSerial library or the software pin change interrupt library used to wake the clock.  Because of this, the 5TM (and all SDI-12 based sensors) must be installed on on of the digital pins that depends on pin change interrupt vector 3.  On the Mayfly, the empty pins in this range are pins D4, D5, D6, and D7.

The main constuctor for the sensor object is:

```cpp
#include <DecagonES2.h>
DecagonES2 es2(*ES2SDI12address, SDI12Power, SDI12Data, numberReadings);
```

The two available variables are:

```cpp
DecagonES2_Cond(&es2);
DecagonES2_Temp(&es2);
```

#### <a name="AM2315"></a>[AOSong AM2315](www.aosong.com/asp_bin/Products/en/AM2315.pdf) Encased I2C Temperature/Humidity Sensor

Because this is an I2C sensor, the only input needed is the power pin.  You must have the [Adafruit AM2315 library](https://github.com/adafruit/Adafruit_AM2315) installed to use this sensor.

The main constuctor for the sensor object is:
>>>>>>> 58545d57

```cpp
#include <AOSongAM2315.h>
AOSongAM2315 am2315(I2CPower);
```

<<<<<<< HEAD
- DecagonES2_Cond(char SDI12address, int powerPin, int dataPin, int numReadings = 1)
- DecagonES2_Temp(char SDI12address, int powerPin, int dataPin, int numReadings = 1)

#### <a name="DS18"></a>[Maxim DS18 Temperature Probes](https://www.maximintegrated.com/en/products/analog/sensors-and-sensor-interface/DS18S20.html)

The same library should work with a [DS18B20](https://www.maximintegrated.com/en/products/analog/sensors-and-sensor-interface/DS18B20.html), [DS18S20](https://www.maximintegrated.com/en/products/analog/sensors-and-sensor-interface/DS18S20.html), [DS1822](https://www.maximintegrated.com/en/products/analog/sensors-and-sensor-interface/DS1822.html), and the no-longer-sold [DS1820](https://www.maximintegrated.com/en/products/analog/sensors-and-sensor-interface/DS1820.html) sensor.  The OneWire hex address of the sensor, the power pin, and the data pin, are required as inputs.  The hex address is an array of 8 hex values, for example:  {0x28, 0x1D, 0x39, 0x31, 0x2, 0x0, 0x0, 0xF0 }.  To get the address of your sensor, plug a single sensor into your device and run the [oneWireSearch](https://github.com/milesburton/Arduino-Temperature-Control-Library/blob/master/examples/oneWireSearch/oneWireSearch.ino) example or the [Single](https://github.com/milesburton/Arduino-Temperature-Control-Library/blob/master/examples/Single/Single.pde) example provided within the Dallas Temperature library.  THe sensor address is programmed at the factory and cannot be changed.  You must have the [DallasTemperature](https://github.com/milesburton/Arduino-Temperature-Control-Library) and the [OneWire](https://github.com/PaulStoffregen/OneWire) libraries installed to use this sensor.

- MaximDS18_Temp(DeviceAddress OneWireAddress, int powerPin, int dataPin);
=======
The two available variables are:

```cpp
AOSongAM2315_Humidity(&am2315);
AOSongAM2315_Temp(&am2315);
```
>>>>>>> 58545d57
<|MERGE_RESOLUTION|>--- conflicted
+++ resolved
@@ -20,11 +20,8 @@
     - [Decagon Devices 5TM](#5TM)
     - [Decagon Devices CTD-10](#CTD)
     - [Decagon Devices ES-2](#ES2)
-<<<<<<< HEAD
     - [Maxim DS18 Temperature Probes](#DS18)
-=======
     - [AOSong AM2315](#AM2315)
->>>>>>> 58545d57
 
 
 ## <a name="Basic"></a>Basic Senor and Variable Functions
@@ -344,10 +341,7 @@
 
 #### <a name="5TM"></a>[Decagon Devices 5TM](https://www.decagon.com/en/soils/volumetric-water-content-sensors/5tm-vwc-temp/) Soil Moisture and Temperature Sensor
 
-<<<<<<< HEAD
-The SDI-12 address of the sensor, the power pin, the data pin, and a number of distinct readings to average are required as inputs.  To find or change the SDI-12 address of your sensor, load and run example [b_address_change](https://github.com/EnviroDIY/Arduino-SDI-12/tree/master/examples/b_address_change) within the SDI-12 library.  You must have the [EnviroDIY Arduino SDI-12 library](https://github.com/EnviroDIY/Arduino-SDI-12/tree/mayfly) that has been modified to only use PCInt3 installed to use this sensor.  This modified version is needed so there are no pin change interrupt conflicts with the SoftwareSerial library or the software pin change interrupt library used to wake the clock.  Because of this, the 5TM (and all SDI-12 based sensors) must be installed on on of the digital pins that depends on pin change interrupt vector 3.  On the Mayfly, the empty pins in this range are pins D4, D5, D6, and D7.  At this time, only a single 5TM soil moisture probe can used with this library.
-=======
-The SDI-12 address of the sensor, the power pin, the data pin, and a number of distinct readings to average are required as inputs.  You must have the [EnviroDIY Arduino SDI-12 library](https://github.com/EnviroDIY/Arduino-SDI-12/tree/mayfly) that has been modified to only use PCInt3 installed to use this sensor.  This modified version is needed so there are no pin change interrupt conflicts with the SoftwareSerial library or the software pin change interrupt library used to wake the clock.  Because of this, the 5TM (and all SDI-12 based sensors) must be installed on on of the digital pins that depends on pin change interrupt vector 3.  On the Mayfly, the empty pins in this range are pins D4, D5, D6, and D7.
+The SDI-12 address of the sensor, the power pin, the data pin, and a number of distinct readings to average are required as inputs.  To find or change the SDI-12 address of your sensor, load and run example [b_address_change](https://github.com/EnviroDIY/Arduino-SDI-12/tree/master/examples/b_address_change) within the SDI-12 library.  You must have the [EnviroDIY Arduino SDI-12 library](https://github.com/EnviroDIY/Arduino-SDI-12/tree/mayfly) that has been modified to only use PCInt3 installed to use this sensor.  This modified version is needed so there are no pin change interrupt conflicts with the SoftwareSerial library or the software pin change interrupt library used to wake the clock.  Because of this, the 5TM (and all SDI-12 based sensors) must be installed on on of the digital pins that depends on pin change interrupt vector 3.  On the Mayfly, the empty pins in this range are pins D4, D5, D6, and D7.
 
 The main constuctor for the sensor object is:
 
@@ -355,7 +349,6 @@
 #include <Decagon5TM.h>
 Decagon5TM fivetm(TMSDI12address, SDI12Power, SDI12Data, numberReadings);
 ```
->>>>>>> 58545d57
 
 The three available variables are:
 
@@ -367,13 +360,9 @@
 
 #### <a name="CTD"></a>[Decagon Devices CTD-5 or  CTD-10](https://www.decagon.com/en/hydrology/water-level-temperature-electrical-conductivity/ctd-10-sensor-electrical-conductivity-temperature-depth/) Electrical Conductivity, Temperature, and Depth Sensor
 
-<<<<<<< HEAD
-The SDI-12 address of the sensor, the power pin, the data pin, and a number of distinct readings to average are required as inputs.  To find or change the SDI-12 address of your sensor, load and run example [b_address_change](https://github.com/EnviroDIY/Arduino-SDI-12/tree/master/examples/b_address_change) within the SDI-12 library.  You must have the [EnviroDIY Arduino SDI-12 library](https://github.com/EnviroDIY/Arduino-SDI-12/tree/mayfly) that has been modified to only use PCInt3 installed to use this sensor.  This modified version is needed so there are no pin change interrupt conflicts with the SoftwareSerial library or the software pin change interrupt library used to wake the clock.  Because of this, the 5TM (and all SDI-12 based sensors) must be installed on on of the digital pins that depends on pin change interrupt vector 3.  On the Mayfly, the empty pins in this range are pins D4, D5, D6, and D7.  At this time, only a single CTD can used with this library.
-=======
-The SDI-12 address of the sensor, the power pin, the data pin, and a number of distinct readings to average are required as inputs.  You must have the [EnviroDIY Arduino SDI-12 library](https://github.com/EnviroDIY/Arduino-SDI-12/tree/mayfly) that has been modified to only use PCInt3 installed to use this sensor.  This modified version is needed so there are no pin change interrupt conflicts with the SoftwareSerial library or the software pin change interrupt library used to wake the clock.  Because of this, the 5TM (and all SDI-12 based sensors) must be installed on on of the digital pins that depends on pin change interrupt vector 3.  On the Mayfly, the empty pins in this range are pins D4, D5, D6, and D7.
-
-The main constuctor for the sensor object is:
->>>>>>> 58545d57
+The SDI-12 address of the sensor, the power pin, the data pin, and a number of distinct readings to average are required as inputs.  To find or change the SDI-12 address of your sensor, load and run example [b_address_change](https://github.com/EnviroDIY/Arduino-SDI-12/tree/master/examples/b_address_change) within the SDI-12 library.  You must have the [EnviroDIY Arduino SDI-12 library](https://github.com/EnviroDIY/Arduino-SDI-12/tree/mayfly) that has been modified to only use PCInt3 installed to use this sensor.  This modified version is needed so there are no pin change interrupt conflicts with the SoftwareSerial library or the software pin change interrupt library used to wake the clock.  Because of this, the 5TM (and all SDI-12 based sensors) must be installed on on of the digital pins that depends on pin change interrupt vector 3.  On the Mayfly, the empty pins in this range are pins D4, D5, D6, and D7.
+
+The main constuctor for the sensor object is:
 
 ```cpp
 #include <DecagonCTD.h>
@@ -390,10 +379,7 @@
 
 #### <a name="ES2"></a>[Decagon Devices ES-2](http://www.decagon.com/en/hydrology/water-level-temperature-electrical-conductivity/es-2-electrical-conductivity-temperature/) Electrical Conductivity Sensor
 
-<<<<<<< HEAD
-The SDI-12 address of the sensor, the power pin, the data pin, and a number of distinct readings to average are required as inputs.  To find or change the SDI-12 address of your sensor, load and run example [b_address_change](https://github.com/EnviroDIY/Arduino-SDI-12/tree/master/examples/b_address_change) within the SDI-12 library.  You must have the [EnviroDIY Arduino SDI-12 library](https://github.com/EnviroDIY/Arduino-SDI-12/tree/mayfly) that has been modified to only use PCInt3 installed to use this sensor.  This modified version is needed so there are no pin change interrupt conflicts with the SoftwareSerial library or the software pin change interrupt library used to wake the clock.  Because of this, the 5TM (and all SDI-12 based sensors) must be installed on on of the digital pins that depends on pin change interrupt vector 3.  On the Mayfly, the empty pins in this range are pins D4, D5, D6, and D7.  At this time, only a single ES2 conductivity sensor can used with this library.
-=======
-The SDI-12 address of the sensor, the power pin, the data pin, and a number of distinct readings to average are required as inputs.  You must have the [EnviroDIY Arduino SDI-12 library](https://github.com/EnviroDIY/Arduino-SDI-12/tree/mayfly) that has been modified to only use PCInt3 installed to use this sensor.  This modified version is needed so there are no pin change interrupt conflicts with the SoftwareSerial library or the software pin change interrupt library used to wake the clock.  Because of this, the 5TM (and all SDI-12 based sensors) must be installed on on of the digital pins that depends on pin change interrupt vector 3.  On the Mayfly, the empty pins in this range are pins D4, D5, D6, and D7.
+The SDI-12 address of the sensor, the power pin, the data pin, and a number of distinct readings to average are required as inputs.  To find or change the SDI-12 address of your sensor, load and run example [b_address_change](https://github.com/EnviroDIY/Arduino-SDI-12/tree/master/examples/b_address_change) within the SDI-12 library.  You must have the [EnviroDIY Arduino SDI-12 library](https://github.com/EnviroDIY/Arduino-SDI-12/tree/mayfly) that has been modified to only use PCInt3 installed to use this sensor.  This modified version is needed so there are no pin change interrupt conflicts with the SoftwareSerial library or the software pin change interrupt library used to wake the clock.  Because of this, the 5TM (and all SDI-12 based sensors) must be installed on on of the digital pins that depends on pin change interrupt vector 3.  On the Mayfly, the empty pins in this range are pins D4, D5, D6, and D7.
 
 The main constuctor for the sensor object is:
 
@@ -409,32 +395,45 @@
 DecagonES2_Temp(&es2);
 ```
 
+
+#### <a name="DS18"></a>[Maxim DS18 Temperature Probes](https://www.maximintegrated.com/en/products/analog/sensors-and-sensor-interface/DS18S20.html)
+
+The same library should work with a [DS18B20](https://www.maximintegrated.com/en/products/analog/sensors-and-sensor-interface/DS18B20.html), [DS18S20](https://www.maximintegrated.com/en/products/analog/sensors-and-sensor-interface/DS18S20.html), [DS1822](https://www.maximintegrated.com/en/products/analog/sensors-and-sensor-interface/DS1822.html), and the no-longer-sold [DS1820](https://www.maximintegrated.com/en/products/analog/sensors-and-sensor-interface/DS1820.html) sensor.  The OneWire hex address of the sensor, the power pin, and the data pin, are required as inputs.  The hex address is an array of 8 hex values, for example:  {0x28, 0x1D, 0x39, 0x31, 0x2, 0x0, 0x0, 0xF0 }.  To get the address of your sensor, plug a single sensor into your device and run the [oneWireSearch](https://github.com/milesburton/Arduino-Temperature-Control-Library/blob/master/examples/oneWireSearch/oneWireSearch.ino) example or the [Single](https://github.com/milesburton/Arduino-Temperature-Control-Library/blob/master/examples/Single/Single.pde) example provided within the Dallas Temperature library.  THe sensor address is programmed at the factory and cannot be changed.  You must have the [DallasTemperature](https://github.com/milesburton/Arduino-Temperature-Control-Library) and the [OneWire](https://github.com/PaulStoffregen/OneWire) libraries installed to use this sensor.
+
+The main constuctor for the sensor object is:
+
+```cpp
+#include <MaximDS18.h>
+MaximDS18 ds18(OneWireAddress, powerPin, dataPin);
+```
+
+_If you only have one sensor attached on your OneWire Bus_, you can use this constructor to sae yourself the trouble of finding the address:
+
+```cpp
+#include <MaximDS18.h>
+MaximDS18 ds18(powerPin, dataPin);
+```
+
+The single available variable is:
+
+```cpp
+MaximDS18_Temp(&ds18);
+```
+
 #### <a name="AM2315"></a>[AOSong AM2315](www.aosong.com/asp_bin/Products/en/AM2315.pdf) Encased I2C Temperature/Humidity Sensor
 
 Because this is an I2C sensor, the only input needed is the power pin.  You must have the [Adafruit AM2315 library](https://github.com/adafruit/Adafruit_AM2315) installed to use this sensor.
 
 The main constuctor for the sensor object is:
->>>>>>> 58545d57
 
 ```cpp
 #include <AOSongAM2315.h>
 AOSongAM2315 am2315(I2CPower);
 ```
 
-<<<<<<< HEAD
-- DecagonES2_Cond(char SDI12address, int powerPin, int dataPin, int numReadings = 1)
-- DecagonES2_Temp(char SDI12address, int powerPin, int dataPin, int numReadings = 1)
-
-#### <a name="DS18"></a>[Maxim DS18 Temperature Probes](https://www.maximintegrated.com/en/products/analog/sensors-and-sensor-interface/DS18S20.html)
-
-The same library should work with a [DS18B20](https://www.maximintegrated.com/en/products/analog/sensors-and-sensor-interface/DS18B20.html), [DS18S20](https://www.maximintegrated.com/en/products/analog/sensors-and-sensor-interface/DS18S20.html), [DS1822](https://www.maximintegrated.com/en/products/analog/sensors-and-sensor-interface/DS1822.html), and the no-longer-sold [DS1820](https://www.maximintegrated.com/en/products/analog/sensors-and-sensor-interface/DS1820.html) sensor.  The OneWire hex address of the sensor, the power pin, and the data pin, are required as inputs.  The hex address is an array of 8 hex values, for example:  {0x28, 0x1D, 0x39, 0x31, 0x2, 0x0, 0x0, 0xF0 }.  To get the address of your sensor, plug a single sensor into your device and run the [oneWireSearch](https://github.com/milesburton/Arduino-Temperature-Control-Library/blob/master/examples/oneWireSearch/oneWireSearch.ino) example or the [Single](https://github.com/milesburton/Arduino-Temperature-Control-Library/blob/master/examples/Single/Single.pde) example provided within the Dallas Temperature library.  THe sensor address is programmed at the factory and cannot be changed.  You must have the [DallasTemperature](https://github.com/milesburton/Arduino-Temperature-Control-Library) and the [OneWire](https://github.com/PaulStoffregen/OneWire) libraries installed to use this sensor.
-
-- MaximDS18_Temp(DeviceAddress OneWireAddress, int powerPin, int dataPin);
-=======
 The two available variables are:
 
 ```cpp
 AOSongAM2315_Humidity(&am2315);
 AOSongAM2315_Temp(&am2315);
-```
->>>>>>> 58545d57
+```