; PlatformIO Project Configuration File
;
;   Build options: build flags, source filter
;   Upload options: custom upload port, speed and extra flags
;   Library options: dependencies, extra library storages
;   Advanced options: extra scripting
;
; Please visit documentation for the other options and examples
; http://docs.platformio.org/page/projectconf.html
;
; src_dir = sensor_tests/XBee_Command
; src_dir = examples/logger_test/
; build_flags = -E -dD
;

[platformio]

[env]
framework = arduino
lib_ldf_mode = deep+
build_flags =
    -DSDI12_EXTERNAL_PCINT
    -DNEOSWSERIAL_EXTERNAL_PCINT
    -DMQTT_MAX_PACKET_SIZE=240
    -DTINY_GSM_RX_BUFFER=64
    -DTINY_GSM_YIELD_MS=2
lib_ignore =
    Adafruit NeoPixel
    Adafruit GFX Library
    Adafruit SSD1306
    Adafruit ADXL343
    Adafruit STMPE610
    Adafruit TouchScreen
    Adafruit ILI9341

[env:mayfly]
board = mayfly
platform = atmelavr
lib_ignore =
    ${env.lib_ignore}
    RTCZero


[env:adafruit_feather_m0]
platform = atmelsam
board = adafruit_feather_m0
lib_ignore =
    ${env.lib_ignore}
    SoftwareSerial_ExtInts
    AltSoftSerial
    NeoSWSerial
    SoftwareWire
build_flags =
    ${env.build_flags}
    -DMS_USE_ADS1015
build_unflags = -DUSE_TINYUSB


[env:autonomo]
platform = atmelsam
board = sodaq_autonomo
framework = arduino
lib_ldf_mode = deep+
lib_ignore =
    ${env.lib_ignore}
    SoftwareSerial_ExtInts
    AltSoftSerial
    NeoSWSerial
    SoftwareWire
build_flags =
    ${env.build_flags}
    -DENABLE_SERIAL2
    -DENABLE_SERIAL3
    -DMS_SAMD_DS3231


[env:mega]
platform = atmelavr
board = megaatmega2560
<<<<<<< HEAD
lib_ignore = RTCZero
build_flags =
    ${env.build_flags}
    -DMS_ATLAS_SOFTWAREWIRE
    -DMS_RAIN_SOFTWAREWIRE
    -DMS_PALEOTERRA_SOFTWAREWIRE
=======
lib_ignore =
    ${env.lib_ignore}
    RTCZero
    Adafruit Zero DMA Library


>>>>>>> 7e19a243


[env:mayfly_xb3c]
board = mayfly
platform = atmelavr
lib_ignore =
    ${env.lib_ignore}
    RTCZero
    Adafruit Zero DMA Library
build_flags =
    ${env.build_flags}
    -Wextra
    -DMS_BUILD_TESTING
    -DMS_BUILD_TEST_XBEE_CELLULAR


[env:mayfly_xb3lteb]
board = mayfly
platform = atmelavr
lib_ignore =
    ${env.lib_ignore}
    RTCZero
    Adafruit Zero DMA Library
build_flags =
    ${env.build_flags}
    -Wextra
    -DMS_BUILD_TESTING
    -DMS_BUILD_TEST_XBEE_LTE_B


[env:mayfly_xb3gb]
board = mayfly
platform = atmelavr
lib_ignore =
    ${env.lib_ignore}
    RTCZero
    Adafruit Zero DMA Library
build_flags =
    ${env.build_flags}
    -Wextra
    -DMS_BUILD_TESTING
    -DMS_BUILD_TEST_XBEE_3G_B


[env:mayfly_xbw]
board = mayfly
platform = atmelavr
lib_ignore =
    ${env.lib_ignore}
    RTCZero
    Adafruit Zero DMA Library
build_flags =
    ${env.build_flags}
    -Wextra
    -DMS_BUILD_TESTING
    -DMS_BUILD_TEST_XBEE_WIFI


[env:mayfly_esp]
board = mayfly
platform = atmelavr
lib_ignore =
    ${env.lib_ignore}
    RTCZero
    Adafruit Zero DMA Library
build_flags =
    ${env.build_flags}
    -Wextra
    -DMS_BUILD_TESTING
    -DMS_BUILD_TEST_ESP8266


[env:mayfly_bg96]
board = mayfly
platform = atmelavr
lib_ignore =
    ${env.lib_ignore}
    RTCZero
    Adafruit Zero DMA Library
build_flags =
    ${env.build_flags}
    -Wextra
    -DMS_BUILD_TESTING
    -DMS_BUILD_TEST_BG96


[env:mayfly_monarch]
board = mayfly
platform = atmelavr
lib_ignore =
    ${env.lib_ignore}
    RTCZero
    Adafruit Zero DMA Library
build_flags =
    ${env.build_flags}
    -Wextra
    -DMS_BUILD_TESTING
    -DMS_BUILD_TEST_MONARCH


[env:mayfly_sim800]
board = mayfly
platform = atmelavr
lib_ignore =
    ${env.lib_ignore}
    RTCZero
    Adafruit Zero DMA Library
build_flags =
    ${env.build_flags}
    -Wextra
    -DMS_BUILD_TESTING
    -DMS_BUILD_TEST_SIM800


[env:mayfly_sim7000]
board = mayfly
platform = atmelavr
lib_ignore =
    ${env.lib_ignore}
    RTCZero
    Adafruit Zero DMA Library
build_flags =
    ${env.build_flags}
    -Wextra
    -DMS_BUILD_TESTING
    -DMS_BUILD_TEST_SIM7000


[env:mayfly_s2gb]
board = mayfly
platform = atmelavr
lib_ignore =
    ${env.lib_ignore}
    RTCZero
    Adafruit Zero DMA Library
build_flags =
    ${env.build_flags}
    -Wextra
    -DMS_BUILD_TESTING
    -DMS_BUILD_TEST_S2GB


[env:mayfly_ub410]
board = mayfly
platform = atmelavr
lib_ignore =
    ${env.lib_ignore}
    RTCZero
    Adafruit Zero DMA Library
build_flags =
    ${env.build_flags}
    -Wextra
    -DMS_BUILD_TESTING
    -DMS_BUILD_TEST_UBEE_R410M


[env:mayfly_ub200]
board = mayfly
platform = atmelavr
lib_ignore =
    ${env.lib_ignore}
    RTCZero
    Adafruit Zero DMA Library
build_flags =
    ${env.build_flags}
    -Wextra
    -DMS_BUILD_TESTING
    -DMS_BUILD_TEST_UBEE_U201<|MERGE_RESOLUTION|>--- conflicted
+++ resolved
@@ -77,21 +77,15 @@
 [env:mega]
 platform = atmelavr
 board = megaatmega2560
-<<<<<<< HEAD
-lib_ignore = RTCZero
+lib_ignore =
+    ${env.lib_ignore}
+    RTCZero
+    Adafruit Zero DMA Library
 build_flags =
     ${env.build_flags}
     -DMS_ATLAS_SOFTWAREWIRE
     -DMS_RAIN_SOFTWAREWIRE
     -DMS_PALEOTERRA_SOFTWAREWIRE
-=======
-lib_ignore =
-    ${env.lib_ignore}
-    RTCZero
-    Adafruit Zero DMA Library
-
-
->>>>>>> 7e19a243
 
 
 [env:mayfly_xb3c]
