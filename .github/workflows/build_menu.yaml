--- conflicted
+++ resolved
@@ -13,176 +13,6 @@
     strategy:
       matrix:
         include:
-<<<<<<< HEAD
-          - modemFlag: MS_BUILD_MODEM_SIM7080
-            sensorFlag: NO_SENSORS
-            publisherFlag: MS_BUILD_PUB_MMW
-          - modemFlag: MS_BUILD_MODEM_XBEE_CELLULAR
-            sensorFlag: NO_SENSORS
-            publisherFlag: MS_BUILD_PUB_MMW
-          - modemFlag: MS_BUILD_MODEM_XBEE_LTE_B
-            sensorFlag: NO_SENSORS
-            publisherFlag: MS_BUILD_PUB_MMW
-          - modemFlag: MS_BUILD_MODEM_XBEE_3G_B
-            sensorFlag: NO_SENSORS
-            publisherFlag: MS_BUILD_PUB_MMW
-          - modemFlag: MS_BUILD_MODEM_XBEE_WIFI
-            sensorFlag: NO_SENSORS
-            publisherFlag: MS_BUILD_PUB_MMW
-          - modemFlag: MS_BUILD_MODEM_ESP8266
-            sensorFlag: NO_SENSORS
-            publisherFlag: MS_BUILD_PUB_MMW
-          - modemFlag: MS_BUILD_MODEM_BG96
-            sensorFlag: NO_SENSORS
-            publisherFlag: MS_BUILD_PUB_MMW
-          - modemFlag: MS_BUILD_MODEM_MONARCH
-            sensorFlag: NO_SENSORS
-            publisherFlag: MS_BUILD_PUB_MMW
-          - modemFlag: MS_BUILD_MODEM_SIM800
-            sensorFlag: NO_SENSORS
-            publisherFlag: MS_BUILD_PUB_MMW
-          - modemFlag: MS_BUILD_MODEM_SIM7000
-            sensorFlag: NO_SENSORS
-            publisherFlag: MS_BUILD_PUB_MMW
-          - modemFlag: MS_BUILD_MODEM_S2GB
-            sensorFlag: NO_SENSORS
-            publisherFlag: MS_BUILD_PUB_MMW
-          - modemFlag: MS_BUILD_MODEM_UBEE_R410M
-            sensorFlag: NO_SENSORS
-            publisherFlag: MS_BUILD_PUB_MMW
-          - modemFlag: MS_BUILD_MODEM_UBEE_U201
-            sensorFlag: NO_SENSORS
-            publisherFlag: MS_BUILD_PUB_MMW
-          - modemFlag: MS_BUILD_MODEM_SIM7080
-            sensorFlag: MS_BUILD_SENSOR_AM2315
-            publisherFlag: MS_BUILD_PUB_MMW
-          - modemFlag: MS_BUILD_MODEM_SIM7080
-            sensorFlag: MS_BUILD_SENSOR_DHT
-            publisherFlag: MS_BUILD_PUB_MMW
-          - modemFlag: MS_BUILD_MODEM_SIM7080
-            sensorFlag: MS_BUILD_SENSOR_SQ212
-            publisherFlag: MS_BUILD_PUB_MMW
-          - modemFlag: MS_BUILD_MODEM_SIM7080
-            sensorFlag: MS_BUILD_SENSOR_ATLASCO2
-            publisherFlag: MS_BUILD_PUB_MMW
-          - modemFlag: MS_BUILD_MODEM_SIM7080
-            sensorFlag: MS_BUILD_SENSOR_ATLASDO
-            publisherFlag: MS_BUILD_PUB_MMW
-          - modemFlag: MS_BUILD_MODEM_SIM7080
-            sensorFlag: MS_BUILD_SENSOR_ATLASORP
-            publisherFlag: MS_BUILD_PUB_MMW
-          - modemFlag: MS_BUILD_MODEM_SIM7080
-            sensorFlag: MS_BUILD_SENSOR_ATLASPH
-            publisherFlag: MS_BUILD_PUB_MMW
-          - modemFlag: MS_BUILD_MODEM_SIM7080
-            sensorFlag: MS_BUILD_SENSOR_ATLASRTD
-            publisherFlag: MS_BUILD_PUB_MMW
-          - modemFlag: MS_BUILD_MODEM_SIM7080
-            sensorFlag: MS_BUILD_SENSOR_ATLASEC
-            publisherFlag: MS_BUILD_PUB_MMW
-          - modemFlag: MS_BUILD_MODEM_SIM7080
-            sensorFlag: MS_BUILD_SENSOR_BME280
-            publisherFlag: MS_BUILD_PUB_MMW
-          - modemFlag: MS_BUILD_MODEM_SIM7080
-            sensorFlag: MS_BUILD_SENSOR_OBS3
-            publisherFlag: MS_BUILD_PUB_MMW
-          - modemFlag: MS_BUILD_MODEM_SIM7080
-            sensorFlag: MS_BUILD_SENSOR_CLARIVUE10
-            publisherFlag: MS_BUILD_PUB_MMW
-          - modemFlag: MS_BUILD_MODEM_SIM7080
-            sensorFlag: MS_BUILD_SENSOR_CTD
-            publisherFlag: MS_BUILD_PUB_MMW
-          - modemFlag: MS_BUILD_MODEM_SIM7080
-            sensorFlag: MS_BUILD_SENSOR_ES2
-            publisherFlag: MS_BUILD_PUB_MMW
-          - modemFlag: MS_BUILD_MODEM_SIM7080
-            sensorFlag: MS_BUILD_SENSOR_VOLTAGE
-            publisherFlag: MS_BUILD_PUB_MMW
-          - modemFlag: MS_BUILD_MODEM_SIM7080
-            sensorFlag: MS_BUILD_SENSOR_MPL115A2
-            publisherFlag: MS_BUILD_PUB_MMW
-          - modemFlag: MS_BUILD_MODEM_SIM7080
-            sensorFlag: MS_BUILD_SENSOR_INSITURDO
-            publisherFlag: MS_BUILD_PUB_MMW
-          - modemFlag: MS_BUILD_MODEM_SIM7080
-            sensorFlag: MS_BUILD_SENSOR_ACCULEVEL
-            publisherFlag: MS_BUILD_PUB_MMW
-          - modemFlag: MS_BUILD_MODEM_SIM7080
-            sensorFlag: MS_BUILD_SENSOR_NANOLEVEL
-            publisherFlag: MS_BUILD_PUB_MMW
-          - modemFlag: MS_BUILD_MODEM_SIM7080
-            sensorFlag: MS_BUILD_SENSOR_MAXBOTIX
-            publisherFlag: MS_BUILD_PUB_MMW
-          - modemFlag: MS_BUILD_MODEM_SIM7080
-            sensorFlag: MS_BUILD_SENSOR_DS18
-            publisherFlag: MS_BUILD_PUB_MMW
-          - modemFlag: MS_BUILD_MODEM_SIM7080
-            sensorFlag: MS_BUILD_SENSOR_MS5803
-            publisherFlag: MS_BUILD_PUB_MMW
-          - modemFlag: MS_BUILD_MODEM_SIM7080
-            sensorFlag: MS_BUILD_SENSOR_5TM
-            publisherFlag: MS_BUILD_PUB_MMW
-          - modemFlag: MS_BUILD_MODEM_SIM7080
-            sensorFlag: MS_BUILD_SENSOR_HYDROS21
-            publisherFlag: MS_BUILD_PUB_MMW
-          - modemFlag: MS_BUILD_MODEM_SIM7080
-            sensorFlag: MS_BUILD_SENSOR_TEROS11
-            publisherFlag: MS_BUILD_PUB_MMW
-          - modemFlag: MS_BUILD_MODEM_SIM7080
-            sensorFlag: MS_BUILD_SENSOR_PALEOTERRA
-            publisherFlag: MS_BUILD_PUB_MMW
-          - modemFlag: MS_BUILD_MODEM_SIM7080
-            sensorFlag: MS_BUILD_SENSOR_RAINI2C
-            publisherFlag: MS_BUILD_PUB_MMW
-          - modemFlag: MS_BUILD_MODEM_SIM7080
-            sensorFlag: MS_BUILD_SENSOR_TALLY
-            publisherFlag: MS_BUILD_PUB_MMW
-          - modemFlag: MS_BUILD_MODEM_SIM7080
-            sensorFlag: MS_BUILD_SENSOR_INA219
-            publisherFlag: MS_BUILD_PUB_MMW
-          - modemFlag: MS_BUILD_MODEM_SIM7080
-            sensorFlag: MS_BUILD_SENSOR_CYCLOPS
-            publisherFlag: MS_BUILD_PUB_MMW
-          - modemFlag: MS_BUILD_MODEM_SIM7080
-            sensorFlag: MS_BUILD_SENSOR_ANALOGEC
-            publisherFlag: MS_BUILD_PUB_MMW
-          - modemFlag: MS_BUILD_MODEM_SIM7080
-            sensorFlag: MS_BUILD_SENSOR_Y504
-            publisherFlag: MS_BUILD_PUB_MMW
-          - modemFlag: MS_BUILD_MODEM_SIM7080
-            sensorFlag: MS_BUILD_SENSOR_Y510
-            publisherFlag: MS_BUILD_PUB_MMW
-          - modemFlag: MS_BUILD_MODEM_SIM7080
-            sensorFlag: MS_BUILD_SENSOR_Y511
-            publisherFlag: MS_BUILD_PUB_MMW
-          - modemFlag: MS_BUILD_MODEM_SIM7080
-            sensorFlag: MS_BUILD_SENSOR_Y514
-            publisherFlag: MS_BUILD_PUB_MMW
-          - modemFlag: MS_BUILD_MODEM_SIM7080
-            sensorFlag: MS_BUILD_SENSOR_Y520
-            publisherFlag: MS_BUILD_PUB_MMW
-          - modemFlag: MS_BUILD_MODEM_SIM7080
-            sensorFlag: MS_BUILD_SENSOR_Y532
-            publisherFlag: MS_BUILD_PUB_MMW
-          - modemFlag: MS_BUILD_MODEM_SIM7080
-            sensorFlag: MS_BUILD_SENSOR_Y533
-            publisherFlag: MS_BUILD_PUB_MMW
-          - modemFlag: MS_BUILD_MODEM_SIM7080
-            sensorFlag: MS_BUILD_SENSOR_Y550
-            publisherFlag: MS_BUILD_PUB_MMW
-          - modemFlag: MS_BUILD_MODEM_SIM7080
-            sensorFlag: MS_BUILD_SENSOR_Y4000
-            publisherFlag: MS_BUILD_PUB_MMW
-          - modemFlag: MS_BUILD_MODEM_SIM7080
-            sensorFlag: MS_BUILD_SENSOR_DOPTO
-            publisherFlag: MS_BUILD_PUB_MMW
-          - modemFlag: MS_BUILD_MODEM_SIM7080
-            sensorFlag: NO_SENSORS
-            publisherFlag: MS_BUILD_PUB_DREAMHOST
-          - modemFlag: MS_BUILD_MODEM_SIM7080
-            sensorFlag: NO_SENSORS
-            publisherFlag: MS_BUILD_PUB_THINGSPEAK
-=======
           - modemFlag: BUILD_MODEM_SIM7080
             sensorFlag: NO_SENSORS
             publisherFlag: BUILD_PUB_MMW
@@ -351,7 +181,6 @@
           - modemFlag: BUILD_MODEM_SIM7080
             sensorFlag: NO_SENSORS
             publisherFlag: BUILD_PUB_THINGSPEAK
->>>>>>> aee06cdc
     steps:
       - uses: actions/checkout@v2.4.0
 
@@ -412,37 +241,10 @@
           sh continuous_integration/install-deps-platformio.sh
 
       # Install ModularSensors for the Arduino CLI
-<<<<<<< HEAD
-      - name: Install the testing version of Modular Sensors for the Arduino CLI
-        run: |
-          echo "::debug::Deleting any archived zips"
-          rm -f home/arduino/downloads/ModularSensors.zip
-          echo "::debug::Downloading library zip"
-          curl -L  --retry 15 --retry-delay 0 ${{ env.LIBRARY_INSTALL_ZIP }} --create-dirs -o home/arduino/downloads/ModularSensors.zip
-          echo "::debug::Unzipping the library"
-          unzip -o home/arduino/downloads/ModularSensors.zip -d home/arduino/downloads/ -x "*.git/*" "continuous_integration/*" "docs/*" "examples/*"
-          echo "::debug::Ensuring no old directories exist"
-          rm -r -f home/arduino/user/libraries/ModularSensors
-          echo "::debug::Creating a new directory for the testing version of Modular sensors"
-          mkdir -p home/arduino/user/libraries/ModularSensors
-          echo "::debug::Moving the unzipped library to the new directory"
-          if [[ -z "${GITHUB_HEAD_REF}" ]]; then
-            mv home/arduino/downloads/ModularSensors-${GITHUB_SHA}/* home/arduino/user/libraries/ModularSensors
-          else
-            mv home/arduino/downloads/ModularSensors-${GITHUB_HEAD_REF}/* home/arduino/user/libraries/ModularSensors
-          fi
-          echo "::debug::Updating the library index"
-          arduino-cli --config-file continuous_integration/arduino_cli.yaml lib update-index
-          echo "::debug::Listing libraries detected by the Arduino CLI"
-          arduino-cli --config-file continuous_integration/arduino_cli.yaml lib list
-          echo "::debug::Listing the contents of the Arduino library directory"
-          ls home/arduino/user/libraries
-=======
       - name: Install the testing version of Modular Sensors for Arduino CLI
         run: |
           chmod +x continuous_integration/install-test-version-arduino-cli.sh
           sh continuous_integration/install-test-version-arduino-cli.sh
->>>>>>> aee06cdc
 
       # Install ModularSensors at the Global level for PlatformIO
       - name: Install the testing version of Modular Sensors for PlatformIO
@@ -480,11 +282,7 @@
       - name: Test with Arduino CLI
         run: |
           echo "::group::Build for Mayfly"
-<<<<<<< HEAD
-          arduino-cli --config-file continuous_integration/arduino_cli.yaml compile --clean --build-property "build.extra_flags=-DNEOSWSERIAL_EXTERNAL_PCINT -DMS_BUILD_TEST_ALTSOFTSERIAL -DMS_BUILD_TEST_NEOSWSERIAL -DMS_BUILD_TEST_SOFTSERIAL -DMS_BUILD_TEST_COMPLEX_LOOP" --fqbn EnviroDIY:avr:envirodiy_mayfly temp/menu_a_la_carte/
-=======
           arduino-cli --config-file continuous_integration/arduino_cli.yaml compile --clean --build-property "build.extra_flags=-DNEOSWSERIAL_EXTERNAL_PCINT -DBUILD_TEST_ALTSOFTSERIAL -DBUILD_TEST_NEOSWSERIAL -DBUILD_TEST_SOFTSERIAL -DBUILD_TEST_COMPLEX_LOOP" --fqbn EnviroDIY:avr:envirodiy_mayfly temp/menu_a_la_carte/
->>>>>>> aee06cdc
           echo "::endgroup::"
           echo "::group::Build for Arduino Mega"
           arduino-cli --config-file continuous_integration/arduino_cli.yaml compile --clean --build-property "build.extra_flags=-DNEOSWSERIAL_EXTERNAL_PCINT -DMS_RAIN_SOFTWAREWIRE -DMS_PALEOTERRA_SOFTWAREWIRE -DMS_SDI12_NON_CONCURRENT" --fqbn arduino:avr:mega temp/menu_a_la_carte/
