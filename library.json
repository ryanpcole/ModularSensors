{
  "name": "EnviroDIY_ModularSensors",
    "version": "0.25.2",
  "description": "A library that allows access to multiple sensors through a unified interface.  This allows the user to simply access many sensors to log the data or send the data to data repositories like the EnviroDIY data portal.",
  "keywords": "modular, sensor, sensors, datalogger, logger, low power, sleeping, EnviroDIY, ModularSensors, Mayfly, WikiWatershed, Monitor My Watershed, ThingSpeak",
  "platforms": "atmelavr, atmelsam",
  "frameworks": "arduino",
  "authors": [
    {
      "name": "Sara Damiano",
      "email": "sdamiano@stroudcenter.org",
      "url": "https://envirodiy.org/",
      "maintainer": true
    },
    {
      "name": "Anthony Aufdenkampe",
      "email": "aaufdenkampe@limno.com"
    },
    {
      "name": "Bobby Schulz",
      "email": "schu3119@umn.edu"
    },
<<<<<<< HEAD
    "dependencies":
    [
        {
            "name": "EnviroDIY_DS3231",
            "library id": "2079",
            "url": "https://github.com/EnviroDIY/Sodaq_DS3231.git",
            "version": "=1.3.2",
            "note": "An Arduino library for the DS3231 RTC (Real Time Clock), based off of the Sodaq_DS3231 library.",
            "authors": [
                "Kees Bakker",
                "Sara Damiano"
            ],
            "frameworks": "arduino",
            "platforms": "atmelavr, atmelsam"
        },
        {
            "name": "EnableInterrupt",
            "library id": "311",
            "url": "https://github.com/GreyGnome/EnableInterrupt.git",
            "version": "=1.1.0",
            "note": "GreyGnome's EnableInterrupt - Assign an interrupt to any supported pin on all Arduinos",
            "authors": [
                "Mike 'GreyGnome' Schwager"
            ],
            "frameworks": "arduino",
            "platforms": "atmelavr, atmelsam"
        },
        {
            "name": "SdFat",
            "library id": "322",
            "url": "https://github.com/greiman/SdFat.git",
            "version": "=1.1.0",
            "note": "SdFat - FAT16/FAT32 file system for SD cards.",
            "authors": [
                "Bill Greiman"
            ],
            "frameworks": "arduino",
            "platforms": "atmelavr, atmelsam"
        },
        {
            "name": "Adafruit ADS1X15",
            "library id": "344",
            "version_note": "=1.2.0",
            "version": "https://github.com/soligen2010/Adafruit_ADS1X15.git",
            "note": "Driver for TI's ADS1015: 12-bit Differential or Single-Ended ADC with PGA and Comparator.  This fork removes bugs in the Adafruit original library.",
            "authors_note": [
                "soligen2010"
            ],
            "frameworks_note": "arduino",
            "platforms_note": "*"
        },
        {
            "name": "Adafruit AM2315",
            "library id": "773",
            "url": "https://github.com/adafruit/Adafruit_AM2315.git",
            "version": "=2.0.0",
            "note": "AOSong AM2315 I2C Temp/Humidity Sensor Library by Adafruit",
            "authors": [
                "Adafruit"
            ],
            "frameworks": "arduino",
            "platforms": "atmelavr, atmelsam"
        },
        {
            "name": "Adafruit BME280 Library",
            "library id": "166",
            "url": "https://github.com/adafruit/Adafruit_BME280_Library.git",
            "version": "=1.0.10",
            "note": "Bosch BME280 Temp/Humidity/Pressure Sensor Library by Adafruit",
            "authors": [
                "Adafruit"
            ],
            "frameworks": "arduino",
            "platforms": "atmelavr, atmelsam"
        },
        {
            "name": "DHT sensor library",
            "library id": "19",
            "url": "https://github.com/adafruit/DHT-sensor-library.git",
            "version": "=1.3.7",
            "note": "AOSong DHT Sensor Library by Adafruit",
            "authors": [
                "Adafruit"
            ],
            "frameworks": "arduino",
            "platforms": "atmelavr, atmelsam"
        },
        {
            "name": "Adafruit INA219",
            "library id": "160",
            "url": "https://github.com/adafruit/Adafruit_INA219.git",
            "version": "=1.0.5",
            "note": "This is a library for the Adafruit INA219 high side DC current sensor boards",
            "authors": [
                "Adafruit"
            ],
            "frameworks": "arduino",
            "platforms": "atmelavr, atmelsam"
        },
        {
            "name": "Adafruit MPL115A2",
            "library id": "406",
            "url": "https://github.com/adafruit/Adafruit_MPL115A2.git",
            "version": "=1.1.0",
            "note": "MPL115A2 Barometer Library by Adafruit",
            "authors": [
                "Adafruit"
            ],
            "frameworks": "arduino"
        },
        {
            "name": "Adafruit Unified Sensor",
            "library id": "31",
            "url": "https://github.com/adafruit/Adafruit_Sensor.git",
            "version": "=1.0.3",
            "note": "Adafruit Unified Sensor Library",
            "authors": [
                "Adafruit"
            ],
            "frameworks": "arduino",
            "platforms": "atmelavr, atmelsam"
        },
        {
            "name": "DallasTemperature",
            "library id": "54",
            "url": "https://github.com/milesburton/Arduino-Temperature-Control-Library.git",
            "version": "=3.8.0",
            "note": "DallasTemperature - Arduino Library for Dallas Temperature ICs (DS18B20, DS18S20, DS1822, DS1820)",
            "authors": [
                "Guil Barros",
                "Miles Burton",
                "Rob Tillart",
                "Tim Nuewsome"
            ],
            "frameworks": "arduino",
            "platforms": "atmelavr, atmelsam"
        },
        {
            "name": "OneWire",
            "library id": "1",
            "url": "https://github.com/PaulStoffregen/OneWire.git",
            "version": "=2.3.5",
            "note": "OneWire - Control 1-Wire protocol (DS18S20, DS18B20, DS2408 and etc)",
            "authors": [
                "Paul Stoffregen",
                "Jim Studt",
                "Tom Pollard",
                "Derek Yerger",
                "Josh Larios",
                "Robin James",
                "Glenn Trewitt",
                "Jason Dangel",
                "Guillermo Lovato",
                "Ken Butcher",
                "Mark Tillotson",
                "Bertrik Sikken",
                "Scott Roberts"
            ],
            "frameworks": "arduino"
        },
        {
            "name": "Arduino-SDI-12",
            "library id": "1486",
            "version": "=1.3.6",
            "url": "https://github.com/EnviroDIY/Arduino-SDI-12.git",
            "note": "EnviroDIY SDI-12 Library",
            "authors": [
                "Kevin M. Smith",
                "Sara Damiano",
                "Shannon Hicks",
                "Anthony Aufdenkampe"
            ],
            "frameworks": "arduino",
            "platforms": "atmelavr, atmelsam"
        },
        {
            "name": "KellerModbus",
            "library id": "5439",
            "url": "https://github.com/EnviroDIY/KellerModbus.git",
            "version": "=0.2.1",
            "note": "Arduino library for communication with Keller pressure and water level sensors via Modbus.",
            "authors": [
                "Anthony Aufdenkampe"
            ]
        },
        {
            "name": "MS5803",
            "library id": "5431",
            "url": "https://github.com/NorthernWidget/MS5803.git",
            "version": "=0.1.2",
            "note": "General interface to MS5803-series pressure transducers",
            "authors": [
                "Bobby Schulz",
                "Andrew Wickert",
                "Chad Sandell",
                "Sara Damiano"
            ]
        },
        {
            "name": "PubSubClient",
            "library id": "89",
            "url": "https://github.com/knolleary/pubsubclient.git",
            "version": "=2.7",
            "note": "A client library for MQTT messaging.",
            "authors": [
                "Nick O'Leary"
            ]
        },
        {
            "name": "RTCZero",
            "library id": "873",
            "url": "https://github.com/arduino-libraries/RTCZero.git",
            "version": "=1.6.0",
            "note": "Functions for using the processor real time clock in SAMD21 processors",
            "authors": [
                "Arduino"
            ],
            "frameworks": "arduino",
            "platforms": "atmelsam"
        },
        {
            "name": "SensorModbusMaster",
            "library id": "1824",
            "url": "https://github.com/EnviroDIY/SensorModbusMaster.git",
            "version": "=0.6.5",
            "note": "EnviroDIY SensorModbusMaster - Arduino library for communicating via modbus with the Arduino acting as the modbus master.",
            "authors": [
                "Sara Damiano"
            ],
            "frameworks": "arduino",
            "platforms": "atmelavr, atmelsam"
        },
        {
            "name": "SoftwareWire",
            "library id": "832",
            "url": "https://github.com/Testato/SoftwareWire",
            "version": "=1.5.1",
            "note": "Creates a software I2C/TWI bus on any pin.",
            "authors": [
                "Testato",
                "Koepel"
            ],
            "frameworks": "arduino",
            "platforms": "atmelavr"
        },
        {
            "name": "TinyGSM",
            "version": "https://github.com/EnviroDIY/TinyGSM.git",
            "version_note": "=0.9.19",
            "note": "A small Arduino library for GPRS modules.",
            "authors": [
                "Volodymyr Shymanskyy",
                "Sara Damiano"
            ],
            "frameworks": "arduino",
            "platforms": "atmelavr, atmelsam"
        },
        {
            "name": "YosemitechModbus",
            "library id": "2078",
            "url": "https://github.com/EnviroDIY/YosemitechModbus.git",
            "version": "=0.2.1",
            "note": "Arduino library for communication with Yosemitech sensors via Modbus.",
            "authors": [
                "Sara Damiano",
                "Anthony Aufdenkampe"
            ],
            "frameworks": "arduino",
            "platforms": "atmelavr, atmelsam"
        }
=======
    {
      "name": "Shannon Hicks",
      "email": "shicks@stroudcenter.org",
      "url": "https://envirodiy.org/"
    }
  ],
  "repository": {
    "type": "git",
    "url": "https://github.com/EnviroDIY/ModularSensors.git"
  },
  "export": {
    "exclude": [
      "doc/*",
      "sensor_tests/*",
      "compile_tests/*",
      "travis/*",
      "pioScripts/*"
>>>>>>> 7e19a243
    ]
  },
  "examples": ["examples/*/*.ino"],
  "build": {
    "srcFilter": [
      "+<*.c>",
      "+<*.cpp>",
      "+<*.h>",
      "+<sensors/*.c>",
      "+<sensors/*.cpp>",
      "+<sensors/*.h>",
      "+<modems/*.c>",
      "+<modems/*.cpp>",
      "+<modems/*.h>",
      "+<publishers/*.c>",
      "+<publishers/*.cpp>",
      "+<publishers/*.h>",
      "+<WatchDogs/*.c>",
      "+<WatchDogs/*.cpp>",
      "+<WatchDogs/*.h>"
    ],
    "libLDFMode": "deep+"
  },
  "dependencies": [
    {
      "name": "EnviroDIY_DS3231",
      "library id": "2079",
      "url": "https://github.com/EnviroDIY/Sodaq_DS3231.git",
      "version": "=1.3.2",
      "note": "An Arduino library for the DS3231 RTC (Real Time Clock), based off of the Sodaq_DS3231 library.",
      "authors": ["Kees Bakker", "Sara Damiano"],
      "frameworks": "arduino",
      "platforms": "atmelavr, atmelsam"
    },
    {
      "name": "RTCZero",
      "library id": "873",
      "url": "https://github.com/arduino-libraries/RTCZero.git",
      "version": "=1.6.0",
      "note": "Functions for using the processor real time clock in SAMD21 processors",
      "authors": ["Arduino"],
      "frameworks": "arduino",
      "platforms": "atmelsam"
    },
    {
      "name": "EnableInterrupt",
      "library id": "311",
      "url": "https://github.com/GreyGnome/EnableInterrupt.git",
      "version": "=1.1.0",
      "note": "GreyGnome's EnableInterrupt - Assign an interrupt to any supported pin on all Arduinos",
      "authors": ["Mike 'GreyGnome' Schwager"],
      "frameworks": "arduino",
      "platforms": "atmelavr, atmelsam"
    },
    {
      "name": "SdFat",
      "library id": "322",
      "url": "https://github.com/greiman/SdFat.git",
      "version": "=1.1.4",
      "note": "SdFat - FAT16/FAT32 file system for SD cards.",
      "authors": ["Bill Greiman"],
      "frameworks": "arduino",
      "platforms": "atmelavr, atmelsam"
    },
    {
      "name": "TinyGSM",
      "version": "https://github.com/EnviroDIY/TinyGSM.git#v0.10.8",
      "version_note": "=0.10.8",
      "note": "A small Arduino library for GPRS modules.",
      "authors": ["Volodymyr Shymanskyy", "Sara Damiano"],
      "frameworks": "arduino",
      "platforms": "atmelavr, atmelsam"
    },
    {
      "name": "PubSubClient",
      "library id": "89",
      "url": "https://github.com/knolleary/pubsubclient.git",
      "version": "=2.7",
      "note": "A client library for MQTT messaging.",
      "authors": ["Nick O'Leary"]
    },
    {
      "name": "Adafruit BusIO",
      "library id": "6214",
      "url": "https://github.com/adafruit/Adafruit_BusIO.git",
      "version": "=1.4.1",
      "note": "Adafruit BusIO, a dependency of other Adafruit libraries",
      "authors": ["Adafruit"],
      "frameworks": "arduino",
      "platforms": "atmelavr, atmelsam"
    },
    {
      "name": "Adafruit Unified Sensor",
      "library id": "31",
      "url": "https://github.com/adafruit/Adafruit_Sensor.git",
      "version": "=1.1.4",
      "note": "Adafruit's unified sensor library is used by their other libraries",
      "authors": ["Adafruit"],
      "frameworks": "arduino",
      "platforms": "atmelavr, atmelsam"
    },
    {
      "name": "Adafruit ADS1X15",
      "library id": "344",
      "version_note": "=1.2.0",
      "version": "https://github.com/soligen2010/Adafruit_ADS1X15.git#7d67b451f739e9a63f40f2d6d139ab582258572b",
      "note": "Driver for TI's ADS1015: 12-bit Differential or Single-Ended ADC with PGA and Comparator.  This fork removes bugs in the Adafruit original library.",
      "authors_note": ["soligen2010"],
      "frameworks_note": "arduino",
      "platforms_note": "*"
    },
    {
      "name": "Adafruit AM2315",
      "library id": "773",
      "url": "https://github.com/adafruit/Adafruit_AM2315.git",
      "version": "=2.1.0",
      "note": "AOSong AM2315 I2C Temp/Humidity Sensor Library by Adafruit",
      "authors": ["Adafruit"],
      "frameworks": "arduino",
      "platforms": "atmelavr, atmelsam"
    },
    {
      "name": "Adafruit BME280 Library",
      "library id": "166",
      "url": "https://github.com/adafruit/Adafruit_BME280_Library.git",
      "version": "=2.0.2",
      "note": "Bosch BME280 Temp/Humidity/Pressure Sensor Library by Adafruit",
      "authors": ["Adafruit"],
      "frameworks": "arduino",
      "platforms": "atmelavr, atmelsam"
    },
    {
      "name": "DHT sensor library",
      "library id": "19",
      "url": "https://github.com/adafruit/DHT-sensor-library.git",
      "version": "=1.3.10",
      "note": "AOSong DHT Sensor Library by Adafruit",
      "authors": ["Adafruit"],
      "frameworks": "arduino",
      "platforms": "atmelavr, atmelsam"
    },
    {
      "name": "Adafruit INA219",
      "library id": "160",
      "url": "https://github.com/adafruit/Adafruit_INA219.git",
      "version": "=1.0.9",
      "note": "This is a library for the Adafruit INA219 high side DC current sensor boards",
      "authors": ["Adafruit"],
      "frameworks": "arduino",
      "platforms": "atmelavr, atmelsam"
    },
    {
      "name": "Adafruit MPL115A2",
      "library id": "406",
      "url": "https://github.com/adafruit/Adafruit_MPL115A2.git",
      "version": "=1.1.2",
      "note": "MPL115A2 Barometer Library by Adafruit",
      "authors": ["Adafruit"],
      "frameworks": "arduino"
    },
    {
      "name": "OneWire",
      "library id": "1",
      "url": "https://github.com/PaulStoffregen/OneWire.git",
      "version": "=2.3.5",
      "note": "OneWire - Control 1-Wire protocol (DS18S20, DS18B20, DS2408 and etc)",
      "authors": [
        "Paul Stoffregen",
        "Jim Studt",
        "Tom Pollard",
        "Derek Yerger",
        "Josh Larios",
        "Robin James",
        "Glenn Trewitt",
        "Jason Dangel",
        "Guillermo Lovato",
        "Ken Butcher",
        "Mark Tillotson",
        "Bertrik Sikken",
        "Scott Roberts"
      ],
      "frameworks": "arduino"
    },
    {
      "name": "DallasTemperature",
      "library id": "54",
      "url": "https://github.com/milesburton/Arduino-Temperature-Control-Library.git",
      "version": "=3.8.1",
      "note": "DallasTemperature - Arduino Library for Dallas Temperature ICs (DS18B20, DS18S20, DS1822, DS1820)",
      "authors": ["Guil Barros", "Miles Burton", "Rob Tillart", "Tim Nuewsome"],
      "frameworks": "arduino",
      "platforms": "atmelavr, atmelsam"
    },
    {
      "name": "SDI-12",
      "library id": "1486",
      "version": "=2.1.1",
      "url": "https://github.com/EnviroDIY/Arduino-SDI-12.git",
      "note": "EnviroDIY SDI-12 Library for Arduino",
      "authors": [
        "Kevin M. Smith",
        "Sara Damiano",
        "Shannon Hicks",
        "Anthony Aufdenkampe"
      ],
      "frameworks": "arduino",
      "platforms": "atmelavr, atmelsam"
    },
    {
      "name": "MS5803",
      "library id": "5431",
      "url": "https://github.com/NorthernWidget/MS5803.git",
      "version": "=0.1.2",
      "note": "General interface to MS5803-series pressure transducers",
      "authors": ["Bobby Schulz", "Andrew Wickert", "Chad Sandell", "Sara Damiano"]
    },
    {
      "name": "SensorModbusMaster",
      "library id": "1824",
      "url": "https://github.com/EnviroDIY/SensorModbusMaster.git",
      "version": "=0.6.8",
      "note": "EnviroDIY SensorModbusMaster - Arduino library for communicating via modbus with the Arduino acting as the modbus master.",
      "authors": ["Sara Damiano"],
      "frameworks": "arduino",
      "platforms": "atmelavr, atmelsam"
    },
    {
      "name": "KellerModbus",
      "library id": "5439",
      "url": "https://github.com/EnviroDIY/KellerModbus.git",
      "version": "=0.2.2",
      "note": "Arduino library for communication with Keller pressure and water level sensors via Modbus.",
      "authors": ["Anthony Aufdenkampe"]
    },
    {
      "name": "YosemitechModbus",
      "library id": "2078",
      "url": "https://github.com/EnviroDIY/YosemitechModbus.git",
      "version": "=0.2.3",
      "note": "Arduino library for communication with Yosemitech sensors via Modbus.",
      "authors": ["Sara Damiano", "Anthony Aufdenkampe"],
      "frameworks": "arduino",
      "platforms": "atmelavr, atmelsam"
    }
  ]
}<|MERGE_RESOLUTION|>--- conflicted
+++ resolved
@@ -20,278 +20,6 @@
       "name": "Bobby Schulz",
       "email": "schu3119@umn.edu"
     },
-<<<<<<< HEAD
-    "dependencies":
-    [
-        {
-            "name": "EnviroDIY_DS3231",
-            "library id": "2079",
-            "url": "https://github.com/EnviroDIY/Sodaq_DS3231.git",
-            "version": "=1.3.2",
-            "note": "An Arduino library for the DS3231 RTC (Real Time Clock), based off of the Sodaq_DS3231 library.",
-            "authors": [
-                "Kees Bakker",
-                "Sara Damiano"
-            ],
-            "frameworks": "arduino",
-            "platforms": "atmelavr, atmelsam"
-        },
-        {
-            "name": "EnableInterrupt",
-            "library id": "311",
-            "url": "https://github.com/GreyGnome/EnableInterrupt.git",
-            "version": "=1.1.0",
-            "note": "GreyGnome's EnableInterrupt - Assign an interrupt to any supported pin on all Arduinos",
-            "authors": [
-                "Mike 'GreyGnome' Schwager"
-            ],
-            "frameworks": "arduino",
-            "platforms": "atmelavr, atmelsam"
-        },
-        {
-            "name": "SdFat",
-            "library id": "322",
-            "url": "https://github.com/greiman/SdFat.git",
-            "version": "=1.1.0",
-            "note": "SdFat - FAT16/FAT32 file system for SD cards.",
-            "authors": [
-                "Bill Greiman"
-            ],
-            "frameworks": "arduino",
-            "platforms": "atmelavr, atmelsam"
-        },
-        {
-            "name": "Adafruit ADS1X15",
-            "library id": "344",
-            "version_note": "=1.2.0",
-            "version": "https://github.com/soligen2010/Adafruit_ADS1X15.git",
-            "note": "Driver for TI's ADS1015: 12-bit Differential or Single-Ended ADC with PGA and Comparator.  This fork removes bugs in the Adafruit original library.",
-            "authors_note": [
-                "soligen2010"
-            ],
-            "frameworks_note": "arduino",
-            "platforms_note": "*"
-        },
-        {
-            "name": "Adafruit AM2315",
-            "library id": "773",
-            "url": "https://github.com/adafruit/Adafruit_AM2315.git",
-            "version": "=2.0.0",
-            "note": "AOSong AM2315 I2C Temp/Humidity Sensor Library by Adafruit",
-            "authors": [
-                "Adafruit"
-            ],
-            "frameworks": "arduino",
-            "platforms": "atmelavr, atmelsam"
-        },
-        {
-            "name": "Adafruit BME280 Library",
-            "library id": "166",
-            "url": "https://github.com/adafruit/Adafruit_BME280_Library.git",
-            "version": "=1.0.10",
-            "note": "Bosch BME280 Temp/Humidity/Pressure Sensor Library by Adafruit",
-            "authors": [
-                "Adafruit"
-            ],
-            "frameworks": "arduino",
-            "platforms": "atmelavr, atmelsam"
-        },
-        {
-            "name": "DHT sensor library",
-            "library id": "19",
-            "url": "https://github.com/adafruit/DHT-sensor-library.git",
-            "version": "=1.3.7",
-            "note": "AOSong DHT Sensor Library by Adafruit",
-            "authors": [
-                "Adafruit"
-            ],
-            "frameworks": "arduino",
-            "platforms": "atmelavr, atmelsam"
-        },
-        {
-            "name": "Adafruit INA219",
-            "library id": "160",
-            "url": "https://github.com/adafruit/Adafruit_INA219.git",
-            "version": "=1.0.5",
-            "note": "This is a library for the Adafruit INA219 high side DC current sensor boards",
-            "authors": [
-                "Adafruit"
-            ],
-            "frameworks": "arduino",
-            "platforms": "atmelavr, atmelsam"
-        },
-        {
-            "name": "Adafruit MPL115A2",
-            "library id": "406",
-            "url": "https://github.com/adafruit/Adafruit_MPL115A2.git",
-            "version": "=1.1.0",
-            "note": "MPL115A2 Barometer Library by Adafruit",
-            "authors": [
-                "Adafruit"
-            ],
-            "frameworks": "arduino"
-        },
-        {
-            "name": "Adafruit Unified Sensor",
-            "library id": "31",
-            "url": "https://github.com/adafruit/Adafruit_Sensor.git",
-            "version": "=1.0.3",
-            "note": "Adafruit Unified Sensor Library",
-            "authors": [
-                "Adafruit"
-            ],
-            "frameworks": "arduino",
-            "platforms": "atmelavr, atmelsam"
-        },
-        {
-            "name": "DallasTemperature",
-            "library id": "54",
-            "url": "https://github.com/milesburton/Arduino-Temperature-Control-Library.git",
-            "version": "=3.8.0",
-            "note": "DallasTemperature - Arduino Library for Dallas Temperature ICs (DS18B20, DS18S20, DS1822, DS1820)",
-            "authors": [
-                "Guil Barros",
-                "Miles Burton",
-                "Rob Tillart",
-                "Tim Nuewsome"
-            ],
-            "frameworks": "arduino",
-            "platforms": "atmelavr, atmelsam"
-        },
-        {
-            "name": "OneWire",
-            "library id": "1",
-            "url": "https://github.com/PaulStoffregen/OneWire.git",
-            "version": "=2.3.5",
-            "note": "OneWire - Control 1-Wire protocol (DS18S20, DS18B20, DS2408 and etc)",
-            "authors": [
-                "Paul Stoffregen",
-                "Jim Studt",
-                "Tom Pollard",
-                "Derek Yerger",
-                "Josh Larios",
-                "Robin James",
-                "Glenn Trewitt",
-                "Jason Dangel",
-                "Guillermo Lovato",
-                "Ken Butcher",
-                "Mark Tillotson",
-                "Bertrik Sikken",
-                "Scott Roberts"
-            ],
-            "frameworks": "arduino"
-        },
-        {
-            "name": "Arduino-SDI-12",
-            "library id": "1486",
-            "version": "=1.3.6",
-            "url": "https://github.com/EnviroDIY/Arduino-SDI-12.git",
-            "note": "EnviroDIY SDI-12 Library",
-            "authors": [
-                "Kevin M. Smith",
-                "Sara Damiano",
-                "Shannon Hicks",
-                "Anthony Aufdenkampe"
-            ],
-            "frameworks": "arduino",
-            "platforms": "atmelavr, atmelsam"
-        },
-        {
-            "name": "KellerModbus",
-            "library id": "5439",
-            "url": "https://github.com/EnviroDIY/KellerModbus.git",
-            "version": "=0.2.1",
-            "note": "Arduino library for communication with Keller pressure and water level sensors via Modbus.",
-            "authors": [
-                "Anthony Aufdenkampe"
-            ]
-        },
-        {
-            "name": "MS5803",
-            "library id": "5431",
-            "url": "https://github.com/NorthernWidget/MS5803.git",
-            "version": "=0.1.2",
-            "note": "General interface to MS5803-series pressure transducers",
-            "authors": [
-                "Bobby Schulz",
-                "Andrew Wickert",
-                "Chad Sandell",
-                "Sara Damiano"
-            ]
-        },
-        {
-            "name": "PubSubClient",
-            "library id": "89",
-            "url": "https://github.com/knolleary/pubsubclient.git",
-            "version": "=2.7",
-            "note": "A client library for MQTT messaging.",
-            "authors": [
-                "Nick O'Leary"
-            ]
-        },
-        {
-            "name": "RTCZero",
-            "library id": "873",
-            "url": "https://github.com/arduino-libraries/RTCZero.git",
-            "version": "=1.6.0",
-            "note": "Functions for using the processor real time clock in SAMD21 processors",
-            "authors": [
-                "Arduino"
-            ],
-            "frameworks": "arduino",
-            "platforms": "atmelsam"
-        },
-        {
-            "name": "SensorModbusMaster",
-            "library id": "1824",
-            "url": "https://github.com/EnviroDIY/SensorModbusMaster.git",
-            "version": "=0.6.5",
-            "note": "EnviroDIY SensorModbusMaster - Arduino library for communicating via modbus with the Arduino acting as the modbus master.",
-            "authors": [
-                "Sara Damiano"
-            ],
-            "frameworks": "arduino",
-            "platforms": "atmelavr, atmelsam"
-        },
-        {
-            "name": "SoftwareWire",
-            "library id": "832",
-            "url": "https://github.com/Testato/SoftwareWire",
-            "version": "=1.5.1",
-            "note": "Creates a software I2C/TWI bus on any pin.",
-            "authors": [
-                "Testato",
-                "Koepel"
-            ],
-            "frameworks": "arduino",
-            "platforms": "atmelavr"
-        },
-        {
-            "name": "TinyGSM",
-            "version": "https://github.com/EnviroDIY/TinyGSM.git",
-            "version_note": "=0.9.19",
-            "note": "A small Arduino library for GPRS modules.",
-            "authors": [
-                "Volodymyr Shymanskyy",
-                "Sara Damiano"
-            ],
-            "frameworks": "arduino",
-            "platforms": "atmelavr, atmelsam"
-        },
-        {
-            "name": "YosemitechModbus",
-            "library id": "2078",
-            "url": "https://github.com/EnviroDIY/YosemitechModbus.git",
-            "version": "=0.2.1",
-            "note": "Arduino library for communication with Yosemitech sensors via Modbus.",
-            "authors": [
-                "Sara Damiano",
-                "Anthony Aufdenkampe"
-            ],
-            "frameworks": "arduino",
-            "platforms": "atmelavr, atmelsam"
-        }
-=======
     {
       "name": "Shannon Hicks",
       "email": "shicks@stroudcenter.org",
@@ -309,7 +37,6 @@
       "compile_tests/*",
       "travis/*",
       "pioScripts/*"
->>>>>>> 7e19a243
     ]
   },
   "examples": ["examples/*/*.ino"],
