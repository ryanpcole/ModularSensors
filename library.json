--- conflicted
+++ resolved
@@ -303,11 +303,7 @@
       "owner": "envirodiy",
       "library id": "1824",
       "url": "https://github.com/EnviroDIY/SensorModbusMaster",
-<<<<<<< HEAD
-      "version": "~0.7.0",
-=======
       "version": "~0.7.3",
->>>>>>> 332adbc7
       "note": "EnviroDIY SensorModbusMaster - Arduino library for communicating via modbus with the Arduino acting as the modbus master.",
       "authors": ["Sara Damiano"],
       "frameworks": "arduino",
