--- conflicted
+++ resolved
@@ -25,18 +25,6 @@
 }
 
 
-<<<<<<< HEAD
-// The static variables that need to be updated
-float MayflyOnboardTemp::sensorValue_temp = 0;
-float MayflyOnboardBatt::sensorValue_battery = 0;
-float MayflyFreeRam::sensorValue_freeRam = 0;
-unsigned long MayflyOnboardTemp::sensorLastUpdated = 0;
-unsigned long MayflyOnboardBatt::sensorLastUpdated = 0;
-unsigned long MayflyFreeRam::sensorLastUpdated = 0;
-
-
-=======
->>>>>>> 69bc88c1
 // Resolution is 0.25°C
 // Accuracy is ±3°C
 MayflyOnboardTemp::MayflyOnboardTemp(char const *version)
