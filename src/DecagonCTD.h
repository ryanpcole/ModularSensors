--- conflicted
+++ resolved
@@ -11,23 +11,10 @@
  *for the Decagon CTD-10 can be found at:
  * http://manuals.decagon.com/Integration%20Guides/CTD%20Integrators%20Guide.pdf
  *
-<<<<<<< HEAD
- * For Depth:
- *  Resolution is 2 mm
- *  Accuracy is ±0.05% of full scale
- *  Range is 0 to 5 m or 0 to 10 m, depending on model
- * For Temperature:
- *  Resolution is 0.1°C
- *  Accuracy is ±1°C
- *  Range is -11°C to +49°C
-=======
->>>>>>> ebfb4207
  * For Specific Conductance:
  *  Resolution is 0.001 mS/cm = 1 µS/cm
  *  Accuracy is ±0.01mS/cm or ±10% (whichever is greater)
  *  Range is 0 – 120 mS/cm (bulk)
-<<<<<<< HEAD
-=======
  *
  * For Temperature:
  *  Resolution is 0.1°C
@@ -38,7 +25,6 @@
  *  Resolution is 2 mm
  *  Accuracy is ±0.05% of full scale
  *  Range is 0 to 5 m or 0 to 10 m, depending on model
->>>>>>> ebfb4207
 */
 
 
@@ -58,11 +44,6 @@
 
 #define CTD_DEPTH_RESOLUTION 0
 #define CTD_DEPTH_VAR_NUM 0
-
-#define CTD_NUM_MEASUREMENTS 3
-#define CTD_COND_RESOLUTION 0
-#define CTD_TEMP_RESOLUTION 1
-#define CTD_DEPTH_RESOLUTION 0
 
 // The main class for the Decagon CTD
 class DecagonCTD : public DecagonSDI12
