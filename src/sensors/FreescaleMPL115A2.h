--- conflicted
+++ resolved
@@ -28,11 +28,14 @@
  * The Freescale Semiconductor MPL115A2 is a low-cost, low-power absolute
  * pressure sensor with a digital I2C output.  It is optimized for barometric
  * measurements. Because this sensor can have only one I2C address (0x60), it is
- * only possible to connect one of these sensors to your system.  This sensor
+ * only possible to connect one of these sensors to a single I2C bus.  This sensor
  * should be attached to a 2.375-5.5V power source and the power supply to the
  * sensor can be stopped between measurements.  Communication with the MPL115A2
  * is managed by the
  * [Adafruit MPL115A2 library](https://github.com/adafruit/Adafruit_MPL115A2).
+ *
+ * @note Software I2C is *not* supported for the AM2315.
+ * A secondary hardware I2C on a SAMD board is supported.
  *
  * @section mpl115a2_datasheet Sensor Datasheet
  * Documentation for the sensor can be found at:
@@ -45,7 +48,7 @@
  * @ctor_doc{MPL115A2, int8_t powerPin, uint8_t measurementsToAverage}
  * @subsection mpl115a2_timing Sensor Timing
  * - Sensor takes about 1.6 ms to respond
- * - Assume sensor is immediately stable
+ * - We assume the sensor is immediately stable.
  *
  * @section mpl115a2_temp Temperature Output
  *   - Range is -20°C to 85°C
@@ -117,15 +120,6 @@
 #define MPL115A2_PRESSURE_VAR_NUM 1
 
 
-<<<<<<< HEAD
-// The main class for the MPL115A2
-// The sensor address is set at 0X60 and cannot be changed
-class MPL115A2 : public Sensor
-{
-public:
-    MPL115A2(TwoWire *theI2C, int8_t powerPin, uint8_t measurementsToAverage = 1);
-    MPL115A2(int8_t powerPin, uint8_t measurementsToAverage = 1);
-=======
 /* clang-format off */
 /**
  * @brief The Sensor sub-class for the
@@ -137,10 +131,17 @@
 class MPL115A2 : public Sensor {
  public:
     /**
-     * @brief Construct a new MPL115A2
-     *
-     * @note It is only possible to connect *one* MPL115A2 at a time!
-     *
+     * @brief Construct a new MPL115A2 using a secondary *hardware* I2C
+     * instance.
+     *
+     * @note It is only possible to connect *one* MPL115A2 at a time on a single
+     * I2C bus.  Software I2C is also not supported.
+     *
+     * @param theI2C A TwoWire instance for I2C communication.  Due to the
+     * limitations of the Arduino core, only a hardware I2C instance can be
+     * used.  For an AVR board, there is only one I2C instance possible and this
+     * form of the constructor should not be used.  For a SAMD board, this can
+     * be used if a secondary I2C port is created on one of the extra SERCOMs.
      * @param powerPin The pin on the mcu controlling power to the MPL115A2
      * Use -1 if it is continuously powered.
      * - The MPL115A2 requires a 2.375 - 5.5V power source
@@ -148,11 +149,25 @@
      * average before giving a "final" result from the sensor; optional with a
      * default value of 1.
      */
+    MPL115A2(TwoWire* theI2C, int8_t powerPin,
+             uint8_t measurementsToAverage = 1);
+    /**
+     * @brief Construct a new MPL115A2 using the primary hardware I2C instance.
+     *
+     * @note It is only possible to connect *one* MPL115A2 at a time on a single
+     * I2C bus.  Software I2C is also not supported.
+     *
+     * @param powerPin The pin on the mcu controlling power to the MPL115A2
+     * Use -1 if it is continuously powered.
+     * - The MPL115A2 requires a 2.375 - 5.5V power source
+     * @param measurementsToAverage The number of measurements to take and
+     * average before giving a "final" result from the sensor; optional with a
+     * default value of 1.
+     */
     explicit MPL115A2(int8_t powerPin, uint8_t measurementsToAverage = 1);
     /**
      * @brief Destroy the MPL115A2 object
      */
->>>>>>> 7e19a243
     ~MPL115A2();
 
     /**
@@ -178,12 +193,18 @@
     bool addSingleMeasurementResult(void) override;
 
  private:
+    /**
+     * @brief Private reference to the internal MPL115A2 object.
+     */
     Adafruit_MPL115A2 mpl115a2_internal;
-<<<<<<< HEAD
-    TwoWire *_i2c;
-=======
-    uint8_t           _i2cAddressHex;
->>>>>>> 7e19a243
+    /**
+     * @brief The I2C address of the MPL115A2.
+     */
+    uint8_t _i2cAddressHex;
+    /**
+     * @brief An internal reference to the hardware Wire instance.
+     */
+    TwoWire* _i2c;
 };
 
 
