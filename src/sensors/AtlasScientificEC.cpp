--- conflicted
+++ resolved
@@ -11,56 +11,38 @@
 // Included Dependencies
 #include "AtlasScientificEC.h"
 
-<<<<<<< HEAD
 // Constructors
 #if defined MS_ATLAS_SOFTWAREWIRE
-AtlasScientificEC::AtlasScientificEC(SoftwareWire *theI2C, int8_t powerPin,
+AtlasScientificEC::AtlasScientificEC(SoftwareWire* theI2C, int8_t powerPin,
                                      uint8_t i2cAddressHex,
                                      uint8_t measurementsToAverage)
-  : AtlasParent(theI2C, powerPin,
-                i2cAddressHex, measurementsToAverage,
-                "AtlasScientificEC", ATLAS_COND_NUM_VARIABLES,
-                ATLAS_COND_WARM_UP_TIME_MS, ATLAS_COND_STABILIZATION_TIME_MS,
-                ATLAS_COND_MEASUREMENT_TIME_MS)
-{}
-AtlasScientificEC::AtlasScientificEC(int8_t powerPin, int8_t dataPin, int8_t clockPin,
+    : AtlasParent(theI2C, powerPin, i2cAddressHex, measurementsToAverage,
+                  "AtlasScientificEC", ATLAS_COND_NUM_VARIABLES,
+                  ATLAS_COND_WARM_UP_TIME_MS, ATLAS_COND_STABILIZATION_TIME_MS,
+                  ATLAS_COND_MEASUREMENT_TIME_MS) {}
+AtlasScientificEC::AtlasScientificEC(int8_t powerPin, int8_t dataPin,
+                                     int8_t clockPin, uint8_t i2cAddressHex,
+                                     uint8_t measurementsToAverage)
+    : AtlasParent(powerPin, dataPin, clockPin, i2cAddressHex,
+                  measurementsToAverage, "AtlasScientificEC",
+                  ATLAS_COND_NUM_VARIABLES, ATLAS_COND_WARM_UP_TIME_MS,
+                  ATLAS_COND_STABILIZATION_TIME_MS,
+                  ATLAS_COND_MEASUREMENT_TIME_MS) {}
+#else
+AtlasScientificEC::AtlasScientificEC(TwoWire* theI2C, int8_t powerPin,
                                      uint8_t i2cAddressHex,
                                      uint8_t measurementsToAverage)
-  : AtlasParent(powerPin, dataPin, clockPin,
-                i2cAddressHex, measurementsToAverage,
-                "AtlasScientificEC", ATLAS_COND_NUM_VARIABLES,
-                ATLAS_COND_WARM_UP_TIME_MS, ATLAS_COND_STABILIZATION_TIME_MS,
-                ATLAS_COND_MEASUREMENT_TIME_MS)
-{}
-#else
-AtlasScientificEC::AtlasScientificEC(TwoWire *theI2C, int8_t powerPin,
-                                     uint8_t i2cAddressHex,
-                                     uint8_t measurementsToAverage)
-  : AtlasParent(theI2C, powerPin,
-                i2cAddressHex, measurementsToAverage,
-                "AtlasScientificEC", ATLAS_COND_NUM_VARIABLES,
-                ATLAS_COND_WARM_UP_TIME_MS, ATLAS_COND_STABILIZATION_TIME_MS,
-                ATLAS_COND_MEASUREMENT_TIME_MS)
-{}
-AtlasScientificEC::AtlasScientificEC(int8_t powerPin,
-                                     uint8_t i2cAddressHex,
-                                     uint8_t measurementsToAverage)
-  : AtlasParent(powerPin,
-                i2cAddressHex, measurementsToAverage,
-                "AtlasScientificEC", ATLAS_COND_NUM_VARIABLES,
-                ATLAS_COND_WARM_UP_TIME_MS, ATLAS_COND_STABILIZATION_TIME_MS,
-                ATLAS_COND_MEASUREMENT_TIME_MS)
-{}
-#endif
-=======
-// Constructor
+    : AtlasParent(theI2C, powerPin, i2cAddressHex, measurementsToAverage,
+                  "AtlasScientificEC", ATLAS_COND_NUM_VARIABLES,
+                  ATLAS_COND_WARM_UP_TIME_MS, ATLAS_COND_STABILIZATION_TIME_MS,
+                  ATLAS_COND_MEASUREMENT_TIME_MS) {}
 AtlasScientificEC::AtlasScientificEC(int8_t powerPin, uint8_t i2cAddressHex,
                                      uint8_t measurementsToAverage)
     : AtlasParent(powerPin, i2cAddressHex, measurementsToAverage,
                   "AtlasScientificEC", ATLAS_COND_NUM_VARIABLES,
                   ATLAS_COND_WARM_UP_TIME_MS, ATLAS_COND_STABILIZATION_TIME_MS,
                   ATLAS_COND_MEASUREMENT_TIME_MS) {}
->>>>>>> 7e19a243
+#endif
 // Destructor
 AtlasScientificEC::~AtlasScientificEC() {}
 
@@ -76,58 +58,33 @@
     if (!wasOn) { powerUp(); }
     waitForWarmUp();
 
-<<<<<<< HEAD
-    MS_DBG(F("Asking"), getSensorNameAndLocation(), F("to report conductivity"));
+    MS_DBG(F("Asking"), getSensorNameAndLocation(),
+           F("to report conductivity"));
     _i2c->beginTransmission(_i2cAddressHex);
-    success &= _i2c->write((const uint8_t *)"O,EC,1", 6);  // Enable conductivity
+    success &= _i2c->write((const uint8_t*)"O,EC,1", 6);  // Enable conductivity
     success &= !_i2c->endTransmission();
     success &= waitForProcessing();
 
-    MS_DBG(F("Asking"), getSensorNameAndLocation(), F("to report total dissolved solids"));
+    MS_DBG(F("Asking"), getSensorNameAndLocation(),
+           F("to report total dissolved solids"));
     _i2c->beginTransmission(_i2cAddressHex);
-    success &= _i2c->write((const uint8_t *)"O,TDS,1", 7);  // Enable total dissolved solids
+    success &= _i2c->write((const uint8_t*)"O,TDS,1",
+                           7);  // Enable total dissolved solids
     success &= !_i2c->endTransmission();
     success &= waitForProcessing();
 
     MS_DBG(F("Asking"), getSensorNameAndLocation(), F("to report salinity"));
     _i2c->beginTransmission(_i2cAddressHex);
-    success &= _i2c->write((const uint8_t *)"O,S,1", 5);  // Enable salinity
+    success &= _i2c->write((const uint8_t*)"O,S,1", 5);  // Enable salinity
     success &= !_i2c->endTransmission();
-    success &= waitForProcessing();
-
-    MS_DBG(F("Asking"), getSensorNameAndLocation(), F("to report specific gravity"));
-    _i2c->beginTransmission(_i2cAddressHex);
-    success &= _i2c->write((const uint8_t *)"O,SG,1", 6);  // Enable specific gravity
-    success &= !_i2c->endTransmission();
-=======
-    MS_DBG(F("Asking"), getSensorNameAndLocation(),
-           F("to report conductivity"));
-    Wire.beginTransmission(_i2cAddressHex);
-    success &= Wire.write((const uint8_t*)"O,EC,1", 6);  // Enable conductivity
-    success &= !Wire.endTransmission();
-    success &= waitForProcessing();
-
-    MS_DBG(F("Asking"), getSensorNameAndLocation(),
-           F("to report total dissolved solids"));
-    Wire.beginTransmission(_i2cAddressHex);
-    success &= Wire.write((const uint8_t*)"O,TDS,1",
-                          7);  // Enable total dissolved solids
-    success &= !Wire.endTransmission();
-    success &= waitForProcessing();
-
-    MS_DBG(F("Asking"), getSensorNameAndLocation(), F("to report salinity"));
-    Wire.beginTransmission(_i2cAddressHex);
-    success &= Wire.write((const uint8_t*)"O,S,1", 5);  // Enable salinity
-    success &= !Wire.endTransmission();
     success &= waitForProcessing();
 
     MS_DBG(F("Asking"), getSensorNameAndLocation(),
            F("to report specific gravity"));
-    Wire.beginTransmission(_i2cAddressHex);
-    success &= Wire.write((const uint8_t*)"O,SG,1",
-                          6);  // Enable specific gravity
-    success &= !Wire.endTransmission();
->>>>>>> 7e19a243
+    _i2c->beginTransmission(_i2cAddressHex);
+    success &= _i2c->write((const uint8_t*)"O,SG,1",
+                           6);  // Enable specific gravity
+    success &= !_i2c->endTransmission();
     success &= waitForProcessing();
 
     if (!success) {
