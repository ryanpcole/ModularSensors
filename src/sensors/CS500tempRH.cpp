--- conflicted
+++ resolved
@@ -88,16 +88,10 @@
         // Taking this reading includes the 8ms conversion delay.
         // We're allowing the ADS1115 library to do the bit-to-volts conversion
         // for us
-<<<<<<< HEAD
-        temp_mV =
-            ads.readADC_SingleEnded(_adsChannelTemp) * 1000;  // Getting the reading (in mV)
-        MS_DBG(F("  ads.readADC_SingleEnded("), _adsChannelTemp, F("):"),
-=======
         int16_t temp_adc = ads.readADC_SingleEnded(_adsChannelTemp);  // Getting the reading (counts)
         temp_mV = ads.computeVolts(temp_adc) * 1000; // converting to mV
         
         MS_DBG(F("  ads.computeVolts("), _adsChannelTemp, F("):"),
->>>>>>> 681f024d
                temp_mV);
         if (temp_mV < 1000 && temp_mV > -1) {
             // Skip results out of range
@@ -113,15 +107,9 @@
         // Taking this reading includes the 8ms conversion delay.
         // We're allowing the ADS1115 library to do the bit-to-volts conversion
         // for us
-<<<<<<< HEAD
-        rH_mV =
-            ads.readADC_SingleEnded(_adsChannelRH) * 1000;  // Getting the reading
-        MS_DBG(F("  ads.readADC_SingleEnded("), _adsChannelRH, F("):"),
-=======
         int16_t rh_adc = ads.readADC_SingleEnded(_adsChannelRH); // Getting the reading
         rH_mV = ads.computeVolts(rh_adc) * 1000;  // computing millivolts
         MS_DBG(F("  ads.computeVolts("), _adsChannelRH, F("):"),
->>>>>>> 681f024d
                rH_mV);
 
         if (rH_mV < 1000 && rH_mV > -1) {
