/**
 * @file BoschBME280.h
 * @copyright 2020 Stroud Water Research Center
 * Part of the EnviroDIY ModularSensors library for Arduino
 * @author Sara Geleskie Damiano <sdamiano@stroudcenter.org>
 *
 * @brief Contains the BoschBME280 sensor subclass and the variable subclasses
 * BoschBME280_Temp, BoschBME280_Humidity, BoschBME280_Pressure, and
 * BoschBME280_Altitude.
 *
 * These are used for the Bosch BME280 digital pressure and humidity sensor.
 *
 * This depends on the [Adafruit BME280
 * library](https://github.com/adafruit/Adafruit_BME280_Library).
 *
 * @copydetails BoschBME280
 */
/* clang-format off */
/**
 * @defgroup bme280_group Bosch BME280
 * Classes for the Bosch BME280 environmental sensor.
 *
 * @ingroup the_sensors
 *
 * @tableofcontents
 * @m_footernavigation
 *
 * @section bme280_intro Introduction
 * > The BME280 is a humidity sensor especially developed for mobile applications
 * > and wearables where size and low power consumption are key design parameters.
 * > The unit combines high linearity and high accuracy sensors and is perfectly
 * > feasible for low current consumption, long-term stability and high EMC
 * > robustness.  The humidity sensor offers an extremely fast response time and
 * > therefore supports performance requirements for emerging applications such as
 * > context awareness, and high accuracy over a wide temperature range.
 *
 * Although this sensor has the option of either I2C or SPI communication, this
 * library only supports I2C.  The default I2C address varies by manufacturer
 * and is either 0x77 or 0x76.  The Adafruit and Sparkfun defaults are both 0x77
 * and Seeed/Grove default is 0x76, though all can be changed by physical
 * modification of the sensor, if necessary (by cutting the board connection for
 * the manufacturer default and soldering the optional address jumpers).  To
 * connect two of these sensors to your system, you must ensure they are
 * soldered so as to have different I2C addresses.  No more than two can be
 * attached.  This module is likely to also work with the
 * [Bosch BMP280 Barometric Pressure Sensor](https://www.bosch-sensortec.com/bst/products/all_products/bmp280),
 * though it has not been tested on it.  These sensors should be attached to
 * a 1.7-3.6V power source and the power supply to the sensor can be stopped
 * between measurements.
 *
 * The [Adafruit BME280 library](https://github.com/adafruit/Adafruit_BME280_Library)
 * is used internally for communication with the BME280.
 *
 * @warning The I2C addresses used by the BME280 are the same as those of the
 * MS5803!  If you are also using one of those sensors, make sure that the
 * address for that sensor does not conflict with the address of this sensor.
 *
 * @section bme280_datasheet Sensor Datasheet
 * Documentation for the sensor can be found at:
 * https://www.bosch-sensortec.com/products/environmental-sensors/humidity-sensors-bme280/
 *
 * [Datasheet](https://github.com/EnviroDIY/ModularSensors/wiki/Sensor-Datasheets/Bosch-BME280-Datasheet.pdf)
 *
 * @section bme280_sensor The BME280 Sensor
 * @ctor_doc{BoschBME280, I2CPower, i2cAddressHex, measurementsToAverage}
 * @subsection bme280_timing Sensor Timing
 *   - warm up is 100ms
 *   - stable after 4000ms
 *      - 0.5 s for good numbers, but optimal at 4 s based on tests using bme280timingTest.ino
 *   - measurements take 1100ms to complete
 *      - 1.0 s according to datasheet, but slightly better stdev when 1.1 s
 *   - For details on BME280 stabilization time updates, include testing sketch and
 * link to data in Google Sheet, see:
 * https://github.com/EnviroDIY/ModularSensors/commit/27e3cb531162ed6971a41f3c38f5920d356089e9
 *
 * @section bme280_temp Temperature Output
 *   - Range is -40°C to +85°C
 *   - Accuracy is ±0.5°C
 *   - Result stored in sensorValues[0]
 *   - Resolution is 0.01°C
 *   - Reported as degrees Celsius (°C)
 *   - Default variable code is BoschBME280Temp
 * @variabledoc{bme280_temp,BoschBME280,Temp,BoschBME280Temp}
 *
 * @section bme280_humidity Humidity Output
 *   - Resolution is 0.008 % RH (16 bit)
 *   - Accuracy is ± 3 % RH
 *   - Range is 0 to 100% RH
 *   - Reported as percent relative humidity (% RH)
 *   - Result stored in sensorValues[1]
 *   - Default variable code is BoschBME280Humidity
 * @variabledoc{bme280_humidity,BoschBME280,Humidity,BoschBME280Humidity}
 *
 * @section bme280_pressure Pressure Output
 *   - Range is 300 to 1100 hPa
 *   - Absolute accuracy is ±1 hPa
 *   - Relative accuracy is ±0.12 hPa
 *   - Result stored in sensorValues[2]
 *   - Resolution is 0.18hPa
 *   - Reported as pascals (Pa)
 *   - Default variable code is BoschBME280Pressure
 * @variabledoc{bme280_pressure,BoschBME280,Pressure,BoschBME280Pressure}
 *
 * @section bme280_altitude Altitude Output
 *   - Result stored in sensorValues[3]
 *   - Resolution is 1m
 *   - Reported as meters (m)
 *   - Default variable code is BoschBME280Altitude
 * @variabledoc{bme280_altitude,BoschBME280,Altitude,BoschBME280Altitude}
 * ___
 * @section bme280_examples Example Code
 * The BME280 is used in the @menulink{bme280} example.
 *
 * @menusnip{bme280}
 */
/* clang-format on */

// Header Guards
#ifndef SRC_SENSORS_BOSCHBME280_H_
#define SRC_SENSORS_BOSCHBME280_H_

// Debugging Statement
// #define MS_BOSCHBME280_DEBUG

#ifdef MS_BOSCHBME280_DEBUG
#define MS_DEBUGGING_STD "BoschBME280"
#endif

// Included Dependencies
#include "ModSensorDebugger.h"
#undef MS_DEBUGGING_STD
#include "VariableBase.h"
#include "SensorBase.h"
#include <Adafruit_BME280.h>

// Sensor Specific Defines

/// Sensor::_numReturnedValues; the BME280 can report 4 values.
#define BME280_NUM_VARIABLES 4
/// Sensor::_warmUpTime_ms; BME280 warms up in 100ms.
#define BME280_WARM_UP_TIME_MS 100
/**
 * @brief Sensor::_stabilizationTime_ms; BME280 is stable after 4000ms.
 *
 * 0.5 s for good numbers, but optimal at 4 s based on tests using
 * bme280timingTest.ino
 */
#define BME280_STABILIZATION_TIME_MS 4000
/**
 * @brief Sensor::_measurementTime_ms; BME280 takes 1100ms to complete a
 * measurement.
 *
 * 1.0 s according to datasheet, but slightly better stdev when 1.1 s
 * For details on BME280 stabilization time updates, include testing sketch and
 * link to data in Google Sheet, see:
 * https://github.com/EnviroDIY/ModularSensors/commit/27e3cb531162ed6971a41f3c38f5920d356089e9
 */
#define BME280_MEASUREMENT_TIME_MS 1100

/// Decimals places in string representation; temperature should have 2.
#define BME280_TEMP_RESOLUTION 2
/// Variable number; temperature is stored in sensorValues[0].
#define BME280_TEMP_VAR_NUM 0

/// Decimals places in string representation; humidity should have 3.
#define BME280_HUMIDITY_RESOLUTION 3
/// Variable number; humidity is stored in sensorValues[1].
#define BME280_HUMIDITY_VAR_NUM 1

/// Decimals places in string representation; barometric pressure should have 2.
#define BME280_PRESSURE_RESOLUTION 2
/// Variable number; PREbarometric pressureSSURE is stored in sensorValues[2].
#define BME280_PRESSURE_VAR_NUM 2

/// Decimals places in string representation; altitude should have 0.
#define BME280_ALTITUDE_RESOLUTION 0
/// Variable number; altitude is stored in sensorValues[3].
#define BME280_ALTITUDE_VAR_NUM 3
/// The atmospheric pressure at sea level
#define SEALEVELPRESSURE_HPA (1013.25)

<<<<<<< HEAD
// The main class for the Bosch BME280
class BoschBME280 : public Sensor
{
public:
    BoschBME280(TwoWire *theI2C, int8_t powerPin, uint8_t i2cAddressHex = 0x76,
                uint8_t measurementsToAverage = 1);
    BoschBME280(int8_t powerPin, uint8_t i2cAddressHex = 0x76,
                uint8_t measurementsToAverage = 1);
=======
/* clang-format off */
/**
 * @brief The Sensor sub-class for the [Bosch BME280](@ref bme280_group).
 *
 * @ingroup bme280_group
 */
/* clang-format on */
class BoschBME280 : public Sensor {
 public:
    /**
     * @brief Construct a new Bosch BME280 object
     *
     * @param powerPin The pin on the mcu controlling power to the BME280
     * Use -1 if it is continuously powered.
     * - The BME280 requires a 1.7 - 3.6V power source
     * @param i2cAddressHex The I2C address of the BME280; must be either 0x76
     * or 0x77.  The default value is 0x76.
     * @param measurementsToAverage The number of measurements to take and
     * average before giving a "final" result from the sensor; optional with a
     * default value of 1.
     */
    explicit BoschBME280(int8_t powerPin, uint8_t i2cAddressHex = 0x76,
                         uint8_t measurementsToAverage = 1);
    /**
     * @brief Destroy the Bosch BME280 object
     */
>>>>>>> 7e19a243
    ~BoschBME280();

    /**
     * @brief Wake the sensor up, if necessary.  Do whatever it takes to get a
     * sensor in the proper state to begin a measurement.
     *
     * Verifies that the power is on and updates the #_sensorStatus.  This also
     * sets the #_millisSensorActivated timestamp.
     *
     * @note This does NOT include any wait for sensor readiness.
     *
     * @return **bool** True if the wake function completed successfully.
     */
    bool wake(void) override;
    /**
     * @brief Do any one-time preparations needed before the sensor will be able
     * to take readings.
     *
     * This begins the Wire library (sets pin modes for I2C), reads
     * calibration coefficients from the BME280, and updates the #_sensorStatus.
     * The BME280 must be powered for setup.
     *
     * @return **bool** True if the setup was successful.
     */
    bool setup(void) override;
    /**
     * @copydoc Sensor::getSensorLocation()
     */
    String getSensorLocation(void) override;

    // bool startSingleMeasurement(void) override;  // for forced mode
    /**
     * @copydoc Sensor::addSingleMeasurementResult()
     */
    bool addSingleMeasurementResult(void) override;

 protected:
    /**
     * @brief Internal reference the the Adafruit BME object
     */
    Adafruit_BME280 bme_internal;
<<<<<<< HEAD
    uint8_t _i2cAddressHex;  // Hardware slave address
    TwoWire *_i2c;
=======
    /**
     * @brief The I2C address of the BME280
     */
    uint8_t _i2cAddressHex;
>>>>>>> 7e19a243
};


/* clang-format off */
/**
 * @brief The Variable sub-class used for the
 * [temperature output](@ref bme280_temp)
 * from a [Bosch BME280](@ref bme280_group).
 *
 * @ingroup bme280_group
 */
/* clang-format on */
class BoschBME280_Temp : public Variable {
 public:
    /**
     * @brief Construct a new BoschBME280_Temp object.
     *
     * @param parentSense The parent BoschBME280 providing the result
     * values.
     * @param uuid A universally unique identifier (UUID or GUID) for the
     * variable; optional with the default value of an empty string.
     * @param varCode A short code to help identify the variable in files;
     * optional with a default value of "BoschBME280Temp".
     */
    explicit BoschBME280_Temp(BoschBME280* parentSense, const char* uuid = "",
                              const char* varCode = "BoschBME280Temp")
        : Variable(parentSense, (const uint8_t)BME280_TEMP_VAR_NUM,
                   (uint8_t)BME280_TEMP_RESOLUTION, "temperature",
                   "degreeCelsius", varCode, uuid) {}
    /**
     * @brief Construct a new BoschBME280_Temp object.
     *
     * @note This must be tied with a parent BoschBME280 before it can be used.
     */
    BoschBME280_Temp()
        : Variable((const uint8_t)BME280_TEMP_VAR_NUM,
                   (uint8_t)BME280_TEMP_RESOLUTION, "temperature",
                   "degreeCelsius", "BoschBME280Temp") {}
    /**
     * @brief Destroy the BoschBME280_Temp object - no action needed.
     */
    ~BoschBME280_Temp() {}
};


/* clang-format off */
/**
 * @brief The Variable sub-class used for the
 * [relative humidity output](@ref bme280_humidity) from a
 * [Bosch BME280](@ref bme280_group).
 *
 * @ingroup bme280_group
 */
/* clang-format on */
class BoschBME280_Humidity : public Variable {
 public:
    /**
     * @brief Construct a new BoschBME280_Humidity object.
     *
     * @param parentSense The parent BoschBME280 providing the result
     * values.
     * @param uuid A universally unique identifier (UUID or GUID) for the
     * variable; optional with the default value of an empty string.
     * @param varCode A short code to help identify the variable in files;
     * optional with a default value of BoschBME280Humidity
     */
    explicit BoschBME280_Humidity(BoschBME280* parentSense,
                                  const char*  uuid    = "",
                                  const char*  varCode = "BoschBME280Humidity")
        : Variable(parentSense, (const uint8_t)BME280_HUMIDITY_VAR_NUM,
                   (uint8_t)BME280_HUMIDITY_RESOLUTION, "relativeHumidity",
                   "percent", varCode, uuid) {}
    /**
     * @brief Construct a new BoschBME280_Humidity object.
     *
     * @note This must be tied with a parent BoschBME280 before it can be used.
     */
    BoschBME280_Humidity()
        : Variable((const uint8_t)BME280_HUMIDITY_VAR_NUM,
                   (uint8_t)BME280_HUMIDITY_RESOLUTION, "relativeHumidity",
                   "percent", "BoschBME280Humidity") {}
    /**
     * @brief Destroy the BoschBME280_Humidity object - no action needed.
     */
    ~BoschBME280_Humidity() {}
};


/* clang-format off */
/**
 * @brief The Variable sub-class used for the
 * [atmospheric pressure output](@ref bme280_pressure) from a
 * [Bosch BME280](@ref bme280_group).
 *
 * @ingroup bme280_group
 */
/* clang-format on */
class BoschBME280_Pressure : public Variable {
 public:
    /**
     * @brief Construct a new BoschBME280_Pressure object.
     *
     * @param parentSense The parent BoschBME280 providing the result
     * values.
     * @param uuid A universally unique identifier (UUID or GUID) for the
     * variable; optional with the default value of an empty string.
     * @param varCode A short code to help identify the variable in files;
     * optional with a default value of BoschBME280Pressure
     */
    explicit BoschBME280_Pressure(BoschBME280* parentSense,
                                  const char*  uuid    = "",
                                  const char*  varCode = "BoschBME280Pressure")
        : Variable(parentSense, (const uint8_t)BME280_PRESSURE_VAR_NUM,
                   (uint8_t)BME280_PRESSURE_RESOLUTION, "barometricPressure",
                   "pascal", varCode, uuid) {}
    /**
     * @brief Construct a new BoschBME280_Pressure object.
     *
     * @note This must be tied with a parent BoschBME280 before it can be used.
     */
    BoschBME280_Pressure()
        : Variable((const uint8_t)BME280_PRESSURE_VAR_NUM,
                   (uint8_t)BME280_PRESSURE_RESOLUTION, "barometricPressure",
                   "pascal", "BoschBME280Pressure") {}
};


/* clang-format off */
/**
 * @brief The Variable sub-class used for the
 * [altitude](@ref bme280_altitude) calculated from the measurements
 * made by a [Bosch BME280](@ref bme280_group).
 *
 * @ingroup bme280_group
 */
/* clang-format on */
class BoschBME280_Altitude : public Variable {
 public:
    /**
     * @brief Construct a new BoschBME280_Altitude object.
     *
     * @param parentSense The parent BoschBME280 providing the result
     * values.
     * @param uuid A universally unique identifier (UUID or GUID) for the
     * variable; optional with the default value of an empty string.
     * @param varCode A short code to help identify the variable in files;
     * optional with a default value of BoschBME280Altitude
     */
    explicit BoschBME280_Altitude(BoschBME280* parentSense,
                                  const char*  uuid    = "",
                                  const char*  varCode = "BoschBME280Altitude")
        : Variable(parentSense, (const uint8_t)BME280_ALTITUDE_VAR_NUM,
                   (uint8_t)BME280_ALTITUDE_RESOLUTION, "heightAboveSeaFloor",
                   "meter", varCode, uuid) {}
    /**
     * @brief Construct a new BoschBME280_Altitude object.
     *
     * @note This must be tied with a parent BoschBME280 before it can be used.
     */
    BoschBME280_Altitude()
        : Variable((const uint8_t)BME280_ALTITUDE_VAR_NUM,
                   (uint8_t)BME280_ALTITUDE_RESOLUTION, "heightAboveSeaFloor",
                   "meter", "BoschBME280Altitude") {}
};


#endif  // SRC_SENSORS_BOSCHBME280_H_<|MERGE_RESOLUTION|>--- conflicted
+++ resolved
@@ -55,6 +55,9 @@
  * MS5803!  If you are also using one of those sensors, make sure that the
  * address for that sensor does not conflict with the address of this sensor.
  *
+ * @note Software I2C is *not* supported for the BME280.
+ * A secondary hardware I2C on a SAMD board is supported.
+ *
  * @section bme280_datasheet Sensor Datasheet
  * Documentation for the sensor can be found at:
  * https://www.bosch-sensortec.com/products/environmental-sensors/humidity-sensors-bme280/
@@ -179,16 +182,6 @@
 /// The atmospheric pressure at sea level
 #define SEALEVELPRESSURE_HPA (1013.25)
 
-<<<<<<< HEAD
-// The main class for the Bosch BME280
-class BoschBME280 : public Sensor
-{
-public:
-    BoschBME280(TwoWire *theI2C, int8_t powerPin, uint8_t i2cAddressHex = 0x76,
-                uint8_t measurementsToAverage = 1);
-    BoschBME280(int8_t powerPin, uint8_t i2cAddressHex = 0x76,
-                uint8_t measurementsToAverage = 1);
-=======
 /* clang-format off */
 /**
  * @brief The Sensor sub-class for the [Bosch BME280](@ref bme280_group).
@@ -199,8 +192,16 @@
 class BoschBME280 : public Sensor {
  public:
     /**
-     * @brief Construct a new Bosch BME280 object
-     *
+     * @brief Construct a new Bosch BME280 object using a secondary *hardware*
+     * I2C instance.
+     *
+     * @note Software I2C is *not* supported for the BME280.
+     *
+     * @param theI2C A TwoWire instance for I2C communication.  Due to the
+     * limitations of the Arduino core, only a hardware I2C instance can be
+     * used.  For an AVR board, there is only one I2C instance possible and this
+     * form of the constructor should not be used.  For a SAMD board, this can
+     * be used if a secondary I2C port is created on one of the extra SERCOMs.
      * @param powerPin The pin on the mcu controlling power to the BME280
      * Use -1 if it is continuously powered.
      * - The BME280 requires a 1.7 - 3.6V power source
@@ -210,12 +211,26 @@
      * average before giving a "final" result from the sensor; optional with a
      * default value of 1.
      */
+    BoschBME280(TwoWire* theI2C, int8_t powerPin, uint8_t i2cAddressHex = 0x76,
+                uint8_t measurementsToAverage = 1);
+    /**
+     * @brief Construct a new Bosch BME280 object using the primary hardware I2C
+     * instance.
+     *
+     * @param powerPin The pin on the mcu controlling power to the BME280
+     * Use -1 if it is continuously powered.
+     * - The BME280 requires a 1.7 - 3.6V power source
+     * @param i2cAddressHex The I2C address of the BME280; must be either 0x76
+     * or 0x77.  The default value is 0x76.
+     * @param measurementsToAverage The number of measurements to take and
+     * average before giving a "final" result from the sensor; optional with a
+     * default value of 1.
+     */
     explicit BoschBME280(int8_t powerPin, uint8_t i2cAddressHex = 0x76,
                          uint8_t measurementsToAverage = 1);
     /**
      * @brief Destroy the Bosch BME280 object
      */
->>>>>>> 7e19a243
     ~BoschBME280();
 
     /**
@@ -252,20 +267,19 @@
      */
     bool addSingleMeasurementResult(void) override;
 
- protected:
+ private:
     /**
      * @brief Internal reference the the Adafruit BME object
      */
     Adafruit_BME280 bme_internal;
-<<<<<<< HEAD
-    uint8_t _i2cAddressHex;  // Hardware slave address
-    TwoWire *_i2c;
-=======
-    /**
-     * @brief The I2C address of the BME280
+    /**
+     * @brief The I2C address of the BME280.
      */
     uint8_t _i2cAddressHex;
->>>>>>> 7e19a243
+    /**
+     * @brief An internal reference to the hardware Wire instance.
+     */
+    TwoWire* _i2c;
 };
 
 
