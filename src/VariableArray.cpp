--- conflicted
+++ resolved
@@ -616,20 +616,8 @@
         }
     }
 
-<<<<<<< HEAD
-    // Another array for the number of measurements already completed per power pin
-    uint8_t nCompletedOnPin[_variableCount];
-    for (uint8_t i = 0; i < _variableCount; i++)
-    {
-        nCompletedOnPin[i] = 0;
-    }
-
-    // This is just for debugging
-    #ifdef MS_VARIABLEARRAY_DEBUG_DEEP
-=======
 // This is just for debugging
 #ifdef MS_VARIABLEARRAY_DEBUG_DEEP
->>>>>>> 7e19a243
     uint8_t arrayPositions[_variableCount];
     for (uint8_t i = 0; i < _variableCount; i++) { arrayPositions[i] = i; }
     String nameLocation[_variableCount];
@@ -654,14 +642,10 @@
     prettyPrintArray(lastPinVariable);
     MS_DEEP_DBG(F("powerPinIndex:\t\t\t"));
     prettyPrintArray(powerPinIndex);
-<<<<<<< HEAD
     MS_DEEP_DBG(F("nMeasurementsOnPin:\t\t"));
     prettyPrintArray(nMeasurementsOnPin);
-    MS_DEEP_DBG(F("nCompletedOnPin:\t\t\t"));
-    prettyPrintArray(nCompletedOnPin);
-    #endif
-
-=======
+    MS_DEEP_DBG(F("powerPinIndex:\t\t\t"));
+    prettyPrintArray(powerPinIndex);
 #endif
 
     // Another array for the number of measurements already completed per power
@@ -669,7 +653,6 @@
     uint8_t nCompletedOnPin[_variableCount];
     for (uint8_t i = 0; i < _variableCount; i++) { nCompletedOnPin[i] = 0; }
 
->>>>>>> 7e19a243
     // Clear the initial variable arrays
     MS_DBG(F("----->> Clearing all results arrays before taking new "
              "measurements. ..."));
