--- conflicted
+++ resolved
@@ -18,7 +18,6 @@
 void LoggerEnviroDIY::setSamplingFeature(const char *samplingFeature)
 { _samplingFeature = samplingFeature; }
 
-<<<<<<< HEAD
 void LoggerEnviroDIY::setUUIDs(const char *UUIDs[])
 { _UUIDs = UUIDs; }
 
@@ -27,22 +26,6 @@
                                int vcc33Pin,
                                int status_CTS_pin,
                                int onoff_DTR_pin,
-=======
-void LoggerEnviroDIY::setSamplingFeature(const char *samplingFeature)
-{
-    _samplingFeature = samplingFeature;
-}
-
-void LoggerEnviroDIY::setUUIDs(const char *UUIDs[])
-{
-    _UUIDs = UUIDs;
-}
-
-void LoggerEnviroDIY::setupBee(xbee beeType,
-                               Stream *beeStream,
-                               int beeCTSPin,
-                               int beeDTRPin,
->>>>>>> 69bc88c1
                                const char *APN)
 {
     _modemType = modType;
@@ -162,125 +145,6 @@
 }
 
 
-<<<<<<< HEAD
-=======
-String LoggerEnviroDIY::generateSensorDataJSON(void)
-{
-    String jsonString = F("{");
-    jsonString += F("\"sampling_feature\": \"");
-    jsonString += String(_samplingFeature) + F("\", ");
-    jsonString += F("\"timestamp\": \"");
-    jsonString += String(LoggerBase::markedISO8601Time) + F("\", ");
-
-    for (int i = 0; i < LoggerBase::_sensorCount; i++)
-    {
-        jsonString += F("\"");
-        jsonString += String(_UUIDs[i]) + F("\": ");
-        jsonString += LoggerBase::_sensorList[i]->getValueString();
-        if (i + 1 != LoggerBase::_sensorCount)
-        {
-            jsonString += F(", ");
-        }
-    }
-
-    jsonString += F(" }");
-    return jsonString;
-}
-
-
-// This function generates the full POST request that gets sent to data.envirodiy.org
-// This is only needed for transparent Bee's (ie, WiFi)
-void LoggerEnviroDIY::streamPostRequest(Stream *stream)
-{
-    stream->print(F("POST /api/data-stream/ HTTP/1.1"));
-    stream->print(F("\r\nHost: data.envirodiy.org"));
-    stream->print(F("\r\nTOKEN: "));
-    stream->print(_registrationToken);
-    stream->print(F("\r\nCache-Control: no-cache\r\nContent-Length: "));
-    stream->print(generateSensorDataJSON().length());
-    stream->print(F("\r\nContent-Type: application/json\r\n\r\n"));
-    stream->print(generateSensorDataJSON());
-    stream->print(F("\r\n\r\n"));
-}
-
-// This function makes an HTTP connection to the server and POSTs data - for WIFI
-int LoggerEnviroDIY::postDataWiFi(void)
-{
-    // Send the request to the serial for debugging
-    Serial.println(F("\n \\/---- Post Request to EnviroDIY ----\\/ "));  // for debugging
-    streamPostRequest(&Serial);  // for debugging
-    Serial.flush();  // for debugging
-
-    dumpBuffer(_beeStream);
-    int responseCode = 0;
-
-    // Send the request to the WiFiBee (it's transparent, just goes as a stream)
-    streamPostRequest(_beeStream);
-    _beeStream->flush();  // wait for sending to finish
-
-    // Add a brief delay for at least the first 12 characters of the HTTP response
-    int timeout = 1500;
-    while ((timeout > 0) && _beeStream->available() < 12)
-    {
-      delay(1);
-      timeout--;
-    }
-
-    // Process the HTTP response
-    if (timeout > 0 && _beeStream->available() >= 12)
-    {
-        _beeStream->readStringUntil(' ');
-        responseCode = _beeStream->parseInt();
-        Serial.println(F(" -- Response Code -- "));  // for debugging
-        Serial.println(responseCode);  // for debugging
-
-        dumpBuffer(_beeStream);
-    }
-    else responseCode=504;
-
-    return responseCode;
-}
-
-// This function makes an HTTP connection to the server and POSTs data - for GPRS
-int LoggerEnviroDIY::postDataGPRS(void)
-{
-    dumpBuffer(_beeStream);
-    int responseCode = 0;
-
-    char url[43] = "http://data.envirodiy.org/api/data-stream/";
-    char header[45] = "TOKEN: ";
-    strcat(header, _registrationToken);
-
-    Serial.println(F("\n \\/---- Post Request to EnviroDIY ----\\/ "));  // for debugging
-    Serial.println(url);  // for debugging
-    Serial.println(header);  // for debugging
-    Serial.println(F("Content-Type: application/json"));  // for debugging
-    Serial.println(generateSensorDataJSON());  // for debugging
-
-    // Add the needed HTTP Headers
-    gprsbee.addHTTPHeaders(header);
-    gprsbee.addContentType(F("application/json"));
-
-    // Actually make the post request
-    bool response = (gprsbee.doHTTPPOST(_APN, url,
-                             generateSensorDataJSON().c_str(),
-                             strlen(generateSensorDataJSON().c_str())));
-
-
-    // TODO:  Actually read the response
-    if (response)
-    {
-        responseCode = 201;
-    }
-    else // Otherwise timeout, no response from server
-    {
-        responseCode = 504;
-    }
-
-    return responseCode;
-}
-
->>>>>>> 69bc88c1
 // Used only for debugging - can be removed
 void LoggerEnviroDIY::printPostResult(int HTTPcode)
 {
@@ -470,11 +334,7 @@
         // Turn on the LED to show we're taking a reading
         digitalWrite(LoggerBase::_ledPin, HIGH);
 
-<<<<<<< HEAD
-        // Update the static time variables with the current time
-=======
         // Update the time variables with the current time
->>>>>>> 69bc88c1
         markTime();
         // Update the values from all attached sensors
         updateAllSensors();
