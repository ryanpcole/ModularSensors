--- conflicted
+++ resolved
@@ -6,179 +6,23 @@
  *by Shannon Hicks and templates from USU.
  *
  *This file is for the Decagon Devices 5TM Soil Moisture probe
-<<<<<<< HEAD
- *It is dependent on the EnviroDIY SDI-12 library.
- *
- *Documentation fo the SDI-12 Protocol commands and responses
- *for the Decagon 5TM can be found at:
- *http://manuals.decagon.com/Integration%20Guides/5TM%20Integrators%20Guide.pdf
-=======
  *It is dependent on the EnviroDIY SDI-12 library and the DecagonSDI12 super class.
  *
  *Documentation fo the SDI-12 Protocol commands and responses
  *for the Decagon 5TM can be found at:
  * http://manuals.decagon.com/Integration%20Guides/5TM%20Integrators%20Guide.pdf
->>>>>>> e2335005
 */
 
 #include "Decagon5TM.h"
 
-<<<<<<< HEAD
-// The constructor - need the SDI-12 address, the power pin, and the data pin
-Decagon5TM::Decagon5TM(char TMaddress, int powerPin, int dataPin) : SensorBase(), mySDI12(dataPin)
-{
-  _TMaddress = TMaddress;
-  _powerPin = powerPin;
-  _dataPin = dataPin;
-  Serial.println(F("Constructor for 5TM"));
-  // setup();
-}
-
-// The function to set up connection to a sensor.
-// This starts the SDI12 and verifies the sensor is connected
-SENSOR_STATUS Decagon5TM::setup(void)
-{
-    pinMode(_dataPin, INPUT);
-    pinMode(_powerPin, OUTPUT);
-    digitalWrite(_powerPin, HIGH);  // Need power to check connection
-
-    // mySDI12.setDiagStream(Serial);  // For debugging
-    mySDI12.begin();
-    delay(500); // allow things to settle
-
-
-    String myCommand = "";
-    myCommand = "";
-    myCommand += (char) _TMaddress; // sends basic 'acknowledge' command [address][!]
-    myCommand += "!";
-
-    for(int j = 0; j < 3; j++)  // goes through three rapid contact attempts
-    {
-        mySDI12.sendCommand(myCommand);
-        if(mySDI12.available()>1) break;
-        delay(30);
-    }
-    if(mySDI12.available()>2) // if it hears anything it assumes the sensor is there
-    {
-        mySDI12.flush();
-            mySDI12.flush();
-            Serial.print(F("Successfully connected to Decagon 5TM at pin "));
-            Serial.print(_dataPin);
-            Serial.print(F(" and SDI-12 address "));
-            Serial.println(_TMaddress);
-        return SENSOR_READY;
-    }
-    else {   // otherwise it is vacant.
-        mySDI12.flush();
-        Serial.print(F("Failed to connect to Decagon 5TM expected at pin "));
-        Serial.print(_dataPin);
-        Serial.print(F(" and SDI-12 address "));
-        Serial.println(_TMaddress);
-        return SENSOR_ERROR;
-    }
-    digitalWrite(_powerPin, LOW);  // Turn the power back off.
-}
-
-// The function to put the sensor to sleep
-bool Decagon5TM::sleep(void)
-{
-    digitalWrite(_powerPin, LOW);
-    mySDI12.flush();
-    return true;
-}
-
-// The function to wake up the sensor
-bool Decagon5TM::wake(void)
-{
-    digitalWrite(_powerPin, HIGH);
-    return true;
-}
-
-// The sensor name
-String Decagon5TM::getSensorName(void)
-{
-    sensorName = F("Decagon5TM");
-    return sensorName;
-}
-
-// The sensor installation location on the Mayfly
-String Decagon5TM::getSensorLocation(void)
-{
-    sensorLocation = String(_TMaddress) + "_" + String(_dataPin);
-    return sensorLocation;
-}
-=======
 // The constructor - need the SDI-12 address, the power pin, the data pin, and the number of readings
 Decagon5TM::Decagon5TM(char SDI12address, int powerPin, int dataPin, int numReadings)
  : DecagonSDI12(SDI12address, powerPin, dataPin, numReadings)
 {}
->>>>>>> e2335005
 
 // The static variables that need to be updated
 float Decagon5TM::sensorValue_ea = 0;
 float Decagon5TM::sensorValue_temp = 0;
-<<<<<<< HEAD
-float Decagon5TM::sensorValue_VWC = 0;
-unsigned long Decagon5TM::sensorLastUpdated;
-
-// Uses SDI-12 to communicate with a Decagon Devices 5TM
-bool Decagon5TM::update(){
-
-  // Check if the power is on, turn it on if not
-  bool wasOff = false;
-  int powerBitNumber = log(digitalPinToBitMask(_powerPin))/log(2);
-  if (bitRead(*portInputRegister(digitalPinToPort(_powerPin)), powerBitNumber) == LOW)
-  {
-      wasOff = true;
-      digitalWrite(_powerPin, HIGH);
-      delay(1000);
-  }
-
-    String command = "";
-    sensorValue_Ea = 0.0;
-    sensorValue_temp = 0.0;
-    sensorValue_VWC = 0.0;
-    command += _TMaddress;
-    command += "M!"; // SDI-12 measurement command format  [address]['M'][!]
-    mySDI12.sendCommand(command);
-    delay(500); // wait while the measurment is taken.
-    // It will return approximately how long it will take to take a measurement
-    // We aren't intereted in that number and will let the data flush.
-    mySDI12.flush();
-
-    command = "";
-    command += _TMaddress;
-    command += "D0!"; // SDI-12 command to get data [address][D][dataOption][!]
-    mySDI12.sendCommand(command);
-    delay(500);
-
-    if(mySDI12.available() > 0)
-    {
-        mySDI12.parseFloat();
-        sensorValue_Ea = mySDI12.parseFloat();
-        sensorValue_temp = mySDI12.parseFloat();
-
-        //the TOPP equation used to calculate VWC
-        sensorValue_VWC = (4.3e-6*(sensorValue_Ea*sensorValue_Ea*sensorValue_Ea))
-                             - (5.5e-4*(sensorValue_Ea*sensorValue_Ea))
-                             + (2.92e-2 * sensorValue_Ea)
-                             - 5.3e-2 ;
-
-    }
-    mySDI12.flush();
-
-  Decagon5TM::sensorValue_Ea = sensorValue_Ea;
-  Decagon5TM::sensorValue_temp = sensorValue_temp;
-  Decagon5TM::sensorValue_VWC = sensorValue_VWC;
-  Decagon5TM::sensorLastUpdated = millis();
-
-  // Turn the power back off it it had been turned on
-  if (wasOff)
-      {digitalWrite(_powerPin, LOW);}
-
-  // Return true when finished
-  return true;
-=======
 unsigned long Decagon5TM::sensorLastUpdated = 0;
 bool Decagon5TM::update(void)
 {
@@ -188,7 +32,6 @@
     // Make note of the last time updated
     Decagon5TM::sensorLastUpdated = millis();
     return true;
->>>>>>> e2335005
 }
 
 
