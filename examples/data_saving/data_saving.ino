--- conflicted
+++ resolved
@@ -7,11 +7,6 @@
   Copyright (c) 2017, Stroud Water Research Center (SWRC)
   and the EnviroDIY Development Team
 
-<<<<<<< HEAD
-This example sketch is written for ModularSensors library version 0.24.1
-
-=======
->>>>>>> cc6ac199
 This sketch is an example of logging data to an SD card and sending only a
 portion of that data to the EnviroDIY data portal.
 
