--- conflicted
+++ resolved
@@ -1627,7 +1627,7 @@
     new RainCounterI2C_Tips(&tbi2c, "12345678-abcd-1234-ef00-1234567890ab");
 Variable* tbi2cDepth =
     new RainCounterI2C_Depth(&tbi2c, "12345678-abcd-1234-ef00-1234567890ab");
-<<<<<<< HEAD
+/** End [rain_counter_i2c] */
 #endif
 
 
@@ -1651,9 +1651,6 @@
 Variable* sht4xTemp =
     new SensirionSHT4x_Temp(&sht4x, "12345678-abcd-1234-ef00-1234567890ab");
 /** End [sensirion_sht4x] */
-=======
-/** End [rain_counter_i2c] */
->>>>>>> 6ba44e93
 #endif
 
 
