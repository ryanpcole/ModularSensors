--- conflicted
+++ resolved
@@ -2163,10 +2163,7 @@
 #endif
 
 
-<<<<<<< HEAD
-#if defined(BUILD_SENSOR_YOSEMITECH_Y514)
-=======
-#if defined BUILD_SENSOR_YOSEMITECH_Y513
+#if defined(BUILD_SENSOR_YOSEMITECH_Y513)
 // ==========================================================================
 //  Yosemitech Y513 Blue Green Algae (BGA) Sensor
 // ==========================================================================
@@ -2179,8 +2176,8 @@
 // NOTE: Use -1 for any pins that don't apply or aren't being used.
 byte          y513ModbusAddress  = 0x13;  // The modbus address of the Y513
 const int8_t  y513AdapterPower   = sensorPowerPin;  // RS485 adapter power pin
-const int8_t  y513SensorPower    = modbusSensorPowerPin;              // Sensor power pin
-const int8_t  y513EnablePin      = -1;              // Adapter RE/DE pin
+const int8_t  y513SensorPower    = modbusSensorPowerPin;  // Sensor power pin
+const int8_t  y513EnablePin      = -1;                    // Adapter RE/DE pin
 const uint8_t y513NumberReadings = 5;
 // The manufacturer recommends averaging 10 readings, but we take 5 to minimize
 // power consumption
@@ -2189,17 +2186,16 @@
 YosemitechY513 y513(y513ModbusAddress, modbusSerial, y513AdapterPower,
                     y513SensorPower, y513EnablePin, y513NumberReadings);
 
-// Create Blue Green Algae (BGA) concentration and temperature variable 
+// Create Blue Green Algae (BGA) concentration and temperature variable
 // pointers for the Y513
-Variable* y513BGA = new YosemitechY513_BGA(
-    &y513, "12345678-abcd-1234-ef00-1234567890ab");
+Variable* y513BGA =
+    new YosemitechY513_BGA(&y513, "12345678-abcd-1234-ef00-1234567890ab");
 Variable* y513Temp =
     new YosemitechY513_Temp(&y513, "12345678-abcd-1234-ef00-1234567890ab");
 /** End [yosemitech_y513] */
 #endif
 
-#if defined BUILD_SENSOR_YOSEMITECH_Y514
->>>>>>> 332adbc7
+#if defined(BUILD_SENSOR_YOSEMITECH_Y514)
 // ==========================================================================
 //  Yosemitech Y514 Chlorophyll Sensor
 // ==========================================================================
@@ -2837,15 +2833,11 @@
     y511Turb,
     y511Temp,
 #endif
-<<<<<<< HEAD
-#if defined(BUILD_SENSOR_YOSEMITECH_Y514)
-=======
-#if defined BUILD_SENSOR_YOSEMITECH_Y513
+#if defined(BUILD_SENSOR_YOSEMITECH_Y513)
     y513BGA,
     y513Temp,
 #endif
-#if defined BUILD_SENSOR_YOSEMITECH_Y514
->>>>>>> 332adbc7
+#if defined(BUILD_SENSOR_YOSEMITECH_Y514)
     y514Chloro,
     y514Temp,
 #endif
